# microservice specific routes

GET        /:eori/records/:recordId         uk.gov.hmrc.tradergoodsprofilesrouter.controllers.GetRecordsController.getTGPRecord(eori: String, recordId: String)
GET        /:eori                           uk.gov.hmrc.tradergoodsprofilesrouter.controllers.GetRecordsController.getTGPRecords(eori: String, lastUpdatedDate:Option[String] ?= None, page: Option[Int] ?= None, size: Option[Int] ?= None)
POST       /records                         uk.gov.hmrc.tradergoodsprofilesrouter.controllers.CreateRecordController.create()
PUT        /records                         uk.gov.hmrc.tradergoodsprofilesrouter.controllers.UpdateRecordController.update()
PUT        /:eori/records/:recordId         uk.gov.hmrc.tradergoodsprofilesrouter.controllers.RemoveRecordController.remove(eori: String, recordId: String)
<<<<<<< HEAD
PUT        /traders/:eori                   uk.gov.hmrc.tradergoodsprofilesrouter.controllers.MaintainProfileController.maintain(eori: String)
=======

POST       /createaccreditation             uk.gov.hmrc.tradergoodsprofilesrouter.controllers.RequestAccreditationController.requestAccreditation()
>>>>>>> 0ef35713
<|MERGE_RESOLUTION|>--- conflicted
+++ resolved
@@ -5,9 +5,6 @@
 POST       /records                         uk.gov.hmrc.tradergoodsprofilesrouter.controllers.CreateRecordController.create()
 PUT        /records                         uk.gov.hmrc.tradergoodsprofilesrouter.controllers.UpdateRecordController.update()
 PUT        /:eori/records/:recordId         uk.gov.hmrc.tradergoodsprofilesrouter.controllers.RemoveRecordController.remove(eori: String, recordId: String)
-<<<<<<< HEAD
 PUT        /traders/:eori                   uk.gov.hmrc.tradergoodsprofilesrouter.controllers.MaintainProfileController.maintain(eori: String)
-=======
 
-POST       /createaccreditation             uk.gov.hmrc.tradergoodsprofilesrouter.controllers.RequestAccreditationController.requestAccreditation()
->>>>>>> 0ef35713
+POST       /createaccreditation             uk.gov.hmrc.tradergoodsprofilesrouter.controllers.RequestAccreditationController.requestAccreditation()