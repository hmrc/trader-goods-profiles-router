# microservice specific routes

<<<<<<< HEAD
GET        /:eori/records/:recordId             uk.gov.hmrc.tradergoodsprofilesrouter.controllers.GetRecordsController.getTGPRecord(eori: String, recordId: String)
GET        /:eori                               uk.gov.hmrc.tradergoodsprofilesrouter.controllers.GetRecordsController.getTGPRecords(eori: String, lastUpdatedDate:Option[String] ?= None, page: Option[Int] ?= None, size: Option[Int] ?= None)
POST       /traders/:eori/records               uk.gov.hmrc.tradergoodsprofilesrouter.controllers.CreateRecordController.create(eori: String)
PUT        /records                             uk.gov.hmrc.tradergoodsprofilesrouter.controllers.UpdateRecordController.update()
DELETE     /traders/:eori/records/:recordId     uk.gov.hmrc.tradergoodsprofilesrouter.controllers.RemoveRecordController.remove(eori: String, recordId: String, actorId: String)
PUT        /traders/:eori                       uk.gov.hmrc.tradergoodsprofilesrouter.controllers.MaintainProfileController.maintain(eori: String)
=======
GET        /:eori/records/:recordId         uk.gov.hmrc.tradergoodsprofilesrouter.controllers.GetRecordsController.getTGPRecord(eori: String, recordId: String)
GET        /:eori                           uk.gov.hmrc.tradergoodsprofilesrouter.controllers.GetRecordsController.getTGPRecords(eori: String, lastUpdatedDate:Option[String] ?= None, page: Option[Int] ?= None, size: Option[Int] ?= None)
POST       /traders/:eori/records                         uk.gov.hmrc.tradergoodsprofilesrouter.controllers.CreateRecordController.create(eori: String)
PUT        /traders/:eori/records/:recordId                         uk.gov.hmrc.tradergoodsprofilesrouter.controllers.UpdateRecordController.update(eori: String, recordId: String)
PUT        /:eori/records/:recordId         uk.gov.hmrc.tradergoodsprofilesrouter.controllers.RemoveRecordController.remove(eori: String, recordId: String)
PUT        /traders/:eori                   uk.gov.hmrc.tradergoodsprofilesrouter.controllers.MaintainProfileController.maintain(eori: String)
>>>>>>> f29edb07

POST       /createaccreditation                 uk.gov.hmrc.tradergoodsprofilesrouter.controllers.RequestAccreditationController.requestAccreditation()<|MERGE_RESOLUTION|>--- conflicted
+++ resolved
@@ -1,19 +1,10 @@
 # microservice specific routes
 
-<<<<<<< HEAD
 GET        /:eori/records/:recordId             uk.gov.hmrc.tradergoodsprofilesrouter.controllers.GetRecordsController.getTGPRecord(eori: String, recordId: String)
 GET        /:eori                               uk.gov.hmrc.tradergoodsprofilesrouter.controllers.GetRecordsController.getTGPRecords(eori: String, lastUpdatedDate:Option[String] ?= None, page: Option[Int] ?= None, size: Option[Int] ?= None)
 POST       /traders/:eori/records               uk.gov.hmrc.tradergoodsprofilesrouter.controllers.CreateRecordController.create(eori: String)
-PUT        /records                             uk.gov.hmrc.tradergoodsprofilesrouter.controllers.UpdateRecordController.update()
+PUT        /traders/:eori/records/:recordId     uk.gov.hmrc.tradergoodsprofilesrouter.controllers.UpdateRecordController.update(eori: String, recordId: String)
 DELETE     /traders/:eori/records/:recordId     uk.gov.hmrc.tradergoodsprofilesrouter.controllers.RemoveRecordController.remove(eori: String, recordId: String, actorId: String)
 PUT        /traders/:eori                       uk.gov.hmrc.tradergoodsprofilesrouter.controllers.MaintainProfileController.maintain(eori: String)
-=======
-GET        /:eori/records/:recordId         uk.gov.hmrc.tradergoodsprofilesrouter.controllers.GetRecordsController.getTGPRecord(eori: String, recordId: String)
-GET        /:eori                           uk.gov.hmrc.tradergoodsprofilesrouter.controllers.GetRecordsController.getTGPRecords(eori: String, lastUpdatedDate:Option[String] ?= None, page: Option[Int] ?= None, size: Option[Int] ?= None)
-POST       /traders/:eori/records                         uk.gov.hmrc.tradergoodsprofilesrouter.controllers.CreateRecordController.create(eori: String)
-PUT        /traders/:eori/records/:recordId                         uk.gov.hmrc.tradergoodsprofilesrouter.controllers.UpdateRecordController.update(eori: String, recordId: String)
-PUT        /:eori/records/:recordId         uk.gov.hmrc.tradergoodsprofilesrouter.controllers.RemoveRecordController.remove(eori: String, recordId: String)
-PUT        /traders/:eori                   uk.gov.hmrc.tradergoodsprofilesrouter.controllers.MaintainProfileController.maintain(eori: String)
->>>>>>> f29edb07
 
 POST       /createaccreditation                 uk.gov.hmrc.tradergoodsprofilesrouter.controllers.RequestAccreditationController.requestAccreditation()