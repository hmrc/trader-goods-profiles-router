# microservice specific routes

<<<<<<< HEAD
GET         /:eori/records/:recordId         uk.gov.hmrc.tradergoodsprofilesrouter.controllers.GetRecordsController.getTGPRecord(eori: String, recordId: String)
POST        /records      uk.gov.hmrc.tradergoodsprofilesrouter.controllers.CreateRecordController.create()
=======
GET        /:eori/records/:recordId         uk.gov.hmrc.tradergoodsprofilesrouter.controllers.GetRecordsController.getTGPRecord(eori: String, recordId: String)
GET        /:eori                           uk.gov.hmrc.tradergoodsprofilesrouter.controllers.GetRecordsController.getTGPRecords(eori: String, lastUpdatedDate:Option[String] ?= None, page: Option[Int] ?= None, size: Option[Int] ?= None)
>>>>>>> 050c817c
<|MERGE_RESOLUTION|>--- conflicted
+++ resolved
@@ -1,9 +1,5 @@
 # microservice specific routes
 
-<<<<<<< HEAD
-GET         /:eori/records/:recordId         uk.gov.hmrc.tradergoodsprofilesrouter.controllers.GetRecordsController.getTGPRecord(eori: String, recordId: String)
-POST        /records      uk.gov.hmrc.tradergoodsprofilesrouter.controllers.CreateRecordController.create()
-=======
 GET        /:eori/records/:recordId         uk.gov.hmrc.tradergoodsprofilesrouter.controllers.GetRecordsController.getTGPRecord(eori: String, recordId: String)
 GET        /:eori                           uk.gov.hmrc.tradergoodsprofilesrouter.controllers.GetRecordsController.getTGPRecords(eori: String, lastUpdatedDate:Option[String] ?= None, page: Option[Int] ?= None, size: Option[Int] ?= None)
->>>>>>> 050c817c
+POST        /records      uk.gov.hmrc.tradergoodsprofilesrouter.controllers.CreateRecordController.create()