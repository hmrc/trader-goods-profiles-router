--- conflicted
+++ resolved
@@ -96,10 +96,7 @@
         create-record  = "/tgp/createrecord/v1"
         remove-record  = "/tgp/removerecord/v1"
         update-record  = "/tgp/updaterecord/v1"
-<<<<<<< HEAD
         maintain-profile  = "/tgp/maintainprofile/v1"
-    }
-=======
         create-accreditation  = "/tgp/createaccreditation/v1"
         record-update-token = "dummyRecordUpdateBearerToken"
         record-get-token = "dummyRecordGetBearerToken"
@@ -108,6 +105,7 @@
         accreditation-create-token = "dummyAccreditationCreateBearerToken"
         maintain-profile-token = "dummyMaintainProfileBearerToken"
         }
->>>>>>> 0ef35713
+
+    }
   }
 }
