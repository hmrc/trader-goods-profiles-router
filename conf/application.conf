--- conflicted
+++ resolved
@@ -137,9 +137,6 @@
 features {
      drop_1_1_enabled = false
      drop2Enabled = false
-<<<<<<< HEAD
      niphlPaddingEnabled = false
-=======
      acceptHeaderDisabled = false
->>>>>>> e05ee898
  }
