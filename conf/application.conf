# Copyright 2024 HM Revenue & Customs
#
# Licensed under the Apache License, Version 2.0 (the "License");
# you may not use this file except in compliance with the License.
# You may obtain a copy of the License at
#
#     http://www.apache.org/licenses/LICENSE-2.0
#
# Unless required by applicable law or agreed to in writing, software
# distributed under the License is distributed on an "AS IS" BASIS,
# WITHOUT WARRANTIES OR CONDITIONS OF ANY KIND, either express or implied.
# See the License for the specific language governing permissions and
# limitations under the License.

include "backend.conf"

# This is the main configuration file for the application.
# ~~~~~

appName = trader-goods-profiles-router

# Http Client V2
play.modules.enabled += "uk.gov.hmrc.play.bootstrap.HttpClientV2Module"

# Json error handler
play.http.errorHandler = "uk.gov.hmrc.play.bootstrap.backend.http.JsonErrorHandler"

#Auth Modules
play.modules.enabled += "uk.gov.hmrc.play.bootstrap.AuthModule"
play.modules.enabled += "uk.gov.hmrc.play.bootstrap.HttpClientModule"

# Play Modules
play.modules.enabled += "uk.gov.hmrc.tradergoodsprofilesrouter.config.Module"


# The application languages
# ~~~~~
play.i18n.langs = ["en"]

# Router
# ~~~~~
# Define the Router object to use for this application.
# This router will be looked up first when the application is starting up,
# so make sure this is the entry point.
# Furthermore, it's assumed your route file is named properly.
# So for an application router like `my.application.Router`,
# you may need to define a router file `conf/my.application.routes`.
# Default to Routes in the root package (and conf/routes)
# !!!WARNING!!! DO NOT CHANGE THIS ROUTER
play.http.router = prod.Routes

# Controller
# ~~~~~
# By default all controllers will have authorisation, logging and
# auditing (transaction monitoring) enabled.
# The below controllers are the default exceptions to this rule.

controllers {

  uk.gov.hmrc.tradergoodsprofilesrouter.controllers.GetRecordsController = {
      needsAuth = false
      needsLogging = true
    }
}

# Logger
# ~~~~~
# You can also configure logback (http://logback.qos.ch/), by providing a logger.xml file in the conf directory .

# Root logger:
logger.root = ERROR

# Logger used by the framework:
logger.play = INFO

# Logger provided to your application:
logger.application = DEBUG

# Metrics plugin settings - graphite reporting is configured on a per env basis
metrics {
  enabled = true
}

auditing {
    enabled = true
}
# Microservice specific config


microservice {
  services {
    auth {
      host = localhost
      port = 8500
    }
    hawk {
        protocol = http
        host = localhost
        port = 10903
        forwarded-host = "MDTP"

        get-records  = "/tgp/getrecords/v1"
        create-record  = "/tgp/createrecord/v1"
        remove-record  = "/tgp/removerecord/v1"
        update-record  = "/tgp/updaterecord/v1"
        maintain-profile  = "/tgp/maintainprofile/v1"
        get-profile = "/tgp/getprofile/v1"
        create-profile  = "/tgp/createprofile/v1"
        record-update-token = "c29tZS10b2tlbgo="
        record-get-token = "c29tZS10b2tlbgo="
        record-create-token = "c29tZS10b2tlbgo="
        record-remove-token = "c29tZS10b2tlbgo="
        maintain-profile-token = "c29tZS10b2tlbgo="
        get-profile-token = "c29tZS10b2tlbgo="
        create-profile-token = "c29tZS10b2tlbgo="
        default-size = 500
        max-size = 500
    }
    pega {
        protocol = http
        host = localhost
        port = 10903
        forwarded-host = "MDTP"

        get-records  = "/tgp/getrecords/v1"
        request-advice  = "/tgp/createaccreditation/v1"
        withdraw-advice = "/tgp/withdrawaccreditation/v1"
        download-trader-data = "/tgp/record/v1"
        request-advice-token = "dummyRequestAdviceBearerToken"
        record-get-token = "dummyRecordGetBearerToken"
        withdraw-advice-token = "dummyWithdrawAdviceBearerToken"
        download-trader-data-token = "dummyDownloadTraderDataToken"
    }
  }
}

features {
     niphlPaddingEnabled = false
     acceptHeaderDisabled = false
     contentTypeHeaderDisabled = false
<<<<<<< HEAD
     clientIdHeaderDisabled = false
     patchMethodEnabled = false
=======
     patchMethodEnabled = true
>>>>>>> 4cee75ff
 }
<|MERGE_RESOLUTION|>--- conflicted
+++ resolved
@@ -138,10 +138,7 @@
      niphlPaddingEnabled = false
      acceptHeaderDisabled = false
      contentTypeHeaderDisabled = false
-<<<<<<< HEAD
      clientIdHeaderDisabled = false
      patchMethodEnabled = false
-=======
      patchMethodEnabled = true
->>>>>>> 4cee75ff
  }
