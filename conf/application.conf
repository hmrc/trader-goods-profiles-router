--- conflicted
+++ resolved
@@ -135,14 +135,6 @@
 }
 
 features {
-<<<<<<< HEAD
-     niphlPaddingEnabled = false
-     acceptHeaderDisabled = false
-     contentTypeHeaderDisabled = false
-     clientIdHeaderDisabled = false
-     patchMethodEnabled = false
-     patchMethodEnabled = true
-=======
      drop_1_1_enabled = false
      sendClientId = true
      drop2Enabled = false
@@ -150,5 +142,4 @@
      acceptHeaderDisabled = false
      contentTypeHeaderDisabled = false
      useEisPatchMethod = false
->>>>>>> 9e1600cb
  }
