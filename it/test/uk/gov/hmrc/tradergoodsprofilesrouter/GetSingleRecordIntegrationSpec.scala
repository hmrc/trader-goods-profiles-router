--- conflicted
+++ resolved
@@ -54,11 +54,7 @@
       "valid" in {
         stubForEis(OK, Some(getEisRecordsResponseData.toString()))
 
-<<<<<<< HEAD
-        val response = sendRequestAndWait
-=======
         val response = sendRequestAndWait(url)
->>>>>>> 91d87b84
 
         response.status shouldBe OK
         response.json   shouldBe Json.toJson(
@@ -72,11 +68,7 @@
         "Forbidden" in {
           stubForEis(FORBIDDEN)
 
-<<<<<<< HEAD
-          val response = sendRequestAndWait
-=======
-          val response = sendRequestAndWait(url)
->>>>>>> 91d87b84
+          val response = sendRequestAndWait(url)
 
           response.status shouldBe FORBIDDEN
           response.json   shouldBe Json.obj(
@@ -90,11 +82,7 @@
         "Not Found" in {
           stubForEis(NOT_FOUND)
 
-<<<<<<< HEAD
-          val response = sendRequestAndWait
-=======
-          val response = sendRequestAndWait(url)
->>>>>>> 91d87b84
+          val response = sendRequestAndWait(url)
 
           response.status shouldBe NOT_FOUND
           response.json   shouldBe Json.obj(
@@ -108,11 +96,7 @@
         "Method Not Allowed" in {
           stubForEis(METHOD_NOT_ALLOWED)
 
-<<<<<<< HEAD
-          val response = sendRequestAndWait
-=======
-          val response = sendRequestAndWait(url)
->>>>>>> 91d87b84
+          val response = sendRequestAndWait(url)
 
           response.status shouldBe METHOD_NOT_ALLOWED
           response.json   shouldBe Json.obj(
@@ -126,11 +110,7 @@
         "Service Unavailable" in {
           stubForEis(SERVICE_UNAVAILABLE)
 
-<<<<<<< HEAD
-          val response = sendRequestAndWait
-=======
-          val response = sendRequestAndWait(url)
->>>>>>> 91d87b84
+          val response = sendRequestAndWait(url)
 
           response.status shouldBe SERVICE_UNAVAILABLE
           response.json   shouldBe Json.obj(
@@ -144,11 +124,7 @@
         "Internal Server Error" in {
           stubForEis(INTERNAL_SERVER_ERROR, Some(eisErrorResponse("500", "Internal Server Error")))
 
-<<<<<<< HEAD
-          val response = sendRequestAndWait
-=======
-          val response = sendRequestAndWait(url)
->>>>>>> 91d87b84
+          val response = sendRequestAndWait(url)
 
           response.status shouldBe INTERNAL_SERVER_ERROR
           response.json   shouldBe Json.obj(
@@ -162,11 +138,7 @@
         "Internal Server Error with 200 errorCode" in {
           stubForEis(INTERNAL_SERVER_ERROR, Some(eisErrorResponse("200", "Internal Server Error")))
 
-<<<<<<< HEAD
-          val response = sendRequestAndWait
-=======
-          val response = sendRequestAndWait(url)
->>>>>>> 91d87b84
+          val response = sendRequestAndWait(url)
 
           response.status shouldBe INTERNAL_SERVER_ERROR
           response.json   shouldBe Json.obj(
@@ -180,11 +152,7 @@
         "Internal Server Error with 400 errorCode" in {
           stubForEis(INTERNAL_SERVER_ERROR, Some(eisErrorResponse("400", "Internal Error Response")))
 
-<<<<<<< HEAD
-          val response = sendRequestAndWait
-=======
-          val response = sendRequestAndWait(url)
->>>>>>> 91d87b84
+          val response = sendRequestAndWait(url)
 
           response.status shouldBe INTERNAL_SERVER_ERROR
           response.json   shouldBe Json.obj(
@@ -198,11 +166,7 @@
         "Internal Server Error with 401 errorCode" in {
           stubForEis(INTERNAL_SERVER_ERROR, Some(eisErrorResponse("401", "Unauthorised")))
 
-<<<<<<< HEAD
-          val response = sendRequestAndWait
-=======
-          val response = sendRequestAndWait(url)
->>>>>>> 91d87b84
+          val response = sendRequestAndWait(url)
 
           response.status shouldBe INTERNAL_SERVER_ERROR
           response.json   shouldBe Json.obj(
@@ -216,11 +180,7 @@
         "Internal Server Error with 404 errorCode" in {
           stubForEis(INTERNAL_SERVER_ERROR, Some(eisErrorResponse("404", "Not Found")))
 
-<<<<<<< HEAD
-          val response = sendRequestAndWait
-=======
-          val response = sendRequestAndWait(url)
->>>>>>> 91d87b84
+          val response = sendRequestAndWait(url)
 
           response.status shouldBe INTERNAL_SERVER_ERROR
           response.json   shouldBe Json.obj(
@@ -234,11 +194,7 @@
         "Internal Server Error with 405 errorCode" in {
           stubForEis(INTERNAL_SERVER_ERROR, Some(eisErrorResponse("405", "Method Not Allowed")))
 
-<<<<<<< HEAD
-          val response = sendRequestAndWait
-=======
-          val response = sendRequestAndWait(url)
->>>>>>> 91d87b84
+          val response = sendRequestAndWait(url)
 
           response.status shouldBe INTERNAL_SERVER_ERROR
           response.json   shouldBe Json.obj(
@@ -252,11 +208,7 @@
         "Internal Server Error with 502 errorCode" in {
           stubForEis(INTERNAL_SERVER_ERROR, Some(eisErrorResponse("502", "Bad Gateway")))
 
-<<<<<<< HEAD
-          val response = sendRequestAndWait
-=======
-          val response = sendRequestAndWait(url)
->>>>>>> 91d87b84
+          val response = sendRequestAndWait(url)
 
           response.status shouldBe INTERNAL_SERVER_ERROR
           response.json   shouldBe Json.obj(
@@ -270,11 +222,7 @@
         "Internal Server Error with 503 errorCode" in {
           stubForEis(INTERNAL_SERVER_ERROR, Some(eisErrorResponse("503", "Service Unavailable")))
 
-<<<<<<< HEAD
-          val response = sendRequestAndWait
-=======
-          val response = sendRequestAndWait(url)
->>>>>>> 91d87b84
+          val response = sendRequestAndWait(url)
 
           response.status shouldBe INTERNAL_SERVER_ERROR
           response.json   shouldBe Json.obj(
@@ -288,11 +236,7 @@
         "Internal Server Error with unknown errorCode" in {
           stubForEis(INTERNAL_SERVER_ERROR, Some(eisErrorResponse("501", "Not Implemented")))
 
-<<<<<<< HEAD
-          val response = sendRequestAndWait
-=======
-          val response = sendRequestAndWait(url)
->>>>>>> 91d87b84
+          val response = sendRequestAndWait(url)
 
           response.status shouldBe INTERNAL_SERVER_ERROR
           response.json   shouldBe Json.obj(
@@ -312,11 +256,7 @@
 
           stubForEis(INTERNAL_SERVER_ERROR, Some(eisErrorResponseBody))
 
-<<<<<<< HEAD
-          val response = sendRequestAndWait
-=======
-          val response = sendRequestAndWait(url)
->>>>>>> 91d87b84
+          val response = sendRequestAndWait(url)
 
           response.status shouldBe INTERNAL_SERVER_ERROR
           response.json   shouldBe Json.obj(
@@ -330,15 +270,7 @@
 
         "Bad Request if recordId is invalid" in {
 
-<<<<<<< HEAD
-          val response = await(
-            wsClient
-              .url(fullUrl(s"/traders/GB123456789001/records/invalid-recordId"))
-              .get()
-          )
-=======
           val response =sendRequestAndWait(fullUrl(s"/traders/GB123456789001/records/invalid-recordId"))
->>>>>>> 91d87b84
 
           response.status shouldBe BAD_REQUEST
           response.json   shouldBe Json.obj(
@@ -381,11 +313,7 @@
               )
           )
 
-<<<<<<< HEAD
-          val response = sendRequestAndWait
-=======
-          val response = sendRequestAndWait(url)
->>>>>>> 91d87b84
+          val response = sendRequestAndWait(url)
 
           response.status shouldBe BAD_REQUEST
           response.json   shouldBe Json.obj(
@@ -426,11 +354,7 @@
               )
           )
 
-<<<<<<< HEAD
-          val response = sendRequestAndWait
-=======
-          val response = sendRequestAndWait(url)
->>>>>>> 91d87b84
+          val response = sendRequestAndWait(url)
 
           response.status shouldBe BAD_REQUEST
           response.json   shouldBe Json.obj(
@@ -455,11 +379,7 @@
               )
           )
 
-<<<<<<< HEAD
-          val response = sendRequestAndWait
-=======
-          val response = sendRequestAndWait(url)
->>>>>>> 91d87b84
+          val response = sendRequestAndWait(url)
 
           response.status shouldBe BAD_REQUEST
           response.json   shouldBe Json.obj(
@@ -492,11 +412,7 @@
         "incorrect enrolment key is used to authorise " in {
           withAuthorizedTrader(enrolment = Enrolment("OTHER-ENROLMENT-KEY"))
 
-<<<<<<< HEAD
-          val response = sendRequestAndWait
-=======
-          val response = sendRequestAndWait(url)
->>>>>>> 91d87b84
+          val response = sendRequestAndWait(url)
 
           response.status shouldBe FORBIDDEN
           response.json   shouldBe Json.obj(
@@ -511,19 +427,12 @@
     }
   }
 
-<<<<<<< HEAD
-  private def sendRequestAndWait = {
-    await(
-      wsClient.url(url).get()
-    )
-=======
   private def sendRequestAndWait(url: String) = {
 
     //ToDo: remove the isDrop1_1_enabled feature flag check and use the request without the header
     // after drop1.1
     if(appConfig.isDrop1_1_enabled)  await(wsClient.url(url).get())
     else await(wsClient.url(url).withHttpHeaders("X-Client-ID" -> "TSS").get())
->>>>>>> 91d87b84
   }
 
   private def stubForEis(httpStatus: Int, body: Option[String] = None) =
