/*
 * Copyright 2024 HM Revenue & Customs
 *
 * Licensed under the Apache License, Version 2.0 (the "License");
 * you may not use this file except in compliance with the License.
 * You may obtain a copy of the License at
 *
 *     http://www.apache.org/licenses/LICENSE-2.0
 *
 * Unless required by applicable law or agreed to in writing, software
 * distributed under the License is distributed on an "AS IS" BASIS,
 * WITHOUT WARRANTIES OR CONDITIONS OF ANY KIND, either express or implied.
 * See the License for the specific language governing permissions and
 * limitations under the License.
 */

package uk.gov.hmrc.tradergoodsprofilesrouter

import com.github.tomakehurst.wiremock.client.WireMock.*
import com.github.tomakehurst.wiremock.stubbing.StubMapping
import org.mockito.Mockito.when
import org.scalatest.BeforeAndAfterEach
import play.api.http.Status.*
import play.api.libs.json.{JsValue, Json}
import play.api.libs.ws.DefaultBodyWritables.writeableOf_String
import play.api.libs.ws.writeableOf_JsValue
import uk.gov.hmrc.tradergoodsprofilesrouter.support.{AuthTestSupport, HawkIntegrationSpec}

import java.time.Instant

class UpdateRecordIntegrationSpec extends HawkIntegrationSpec with AuthTestSupport with BeforeAndAfterEach {

  private val eori     = "GB123456789001"
  private val recordId = "8ebb6b04-6ab0-4fe2-ad62-e6389a8a204f"
  val correlationId    = "d677693e-9981-4ee3-8574-654981ebe606"
  val dateTime         = "2021-12-17T09:30:47.456Z"
  val timestamp        = "Fri, 17 Dec 2021 09:30:47 GMT"
  private val url      = fullUrl(s"/traders/$eori/records/$recordId")

  def stubPutRequestForEis(httpStatus: Int, responseBody: Option[String] = None): StubMapping =
    stubFor(
      put(urlEqualTo(s"$hawkConnectorPath"))
        .willReturn(
          aResponse()
            .withHeader("Content-Type", "application/json")
            .withStatus(httpStatus)
            .withBody(responseBody.orNull)
        )
    )

  val updateRecordEisResponseData: JsValue =
    Json
      .parse("""
          |{
          |  "recordId": "b2fa315b-2d31-4629-90fc-a7b1a5119873",
          |  "eori": "GB123456789012",
          |  "actorId": "GB098765432112",
          |  "traderRef": "BAN001001",
          |  "comcode": "10410100",
          |  "accreditationStatus": "Withdrawn",
          |  "goodsDescription": "Organic bananas",
          |  "countryOfOrigin": "EC",
          |  "category": 1,
          |  "supplementaryUnit": 500,
          |  "measurementUnit": "Square metre (m2)",
          |  "comcodeEffectiveFromDate": "2024-11-18T23:20:19Z",
          |  "comcodeEffectiveToDate": "2024-11-18T23:20:19Z",
          |  "version": 1,
          |  "active": true,
          |  "toReview": false,
          |  "reviewReason": "Commodity code change",
          |  "declarable": "SPIMM",
          |  "ukimsNumber": "XIUKIM47699357400020231115081800",
          |  "nirmsNumber": "RMS-GB-123456",
          |  "niphlNumber": "12345",
          |  "createdDateTime": "2024-11-18T23:20:19Z",
          |  "updatedDateTime": "2024-11-18T23:20:19Z",
          |  "assessments": [
          |    {
          |      "assessmentId": "abc123",
          |      "primaryCategory": 1,
          |      "condition": {
          |        "type": "abc123",
          |        "conditionId": "Y923",
          |        "conditionDescription": "Products not considered as waste according to Regulation (EC) No 1013/2006 as retained in UK law",
          |        "conditionTraderText": "Excluded product"
          |      }
          |    }
          |  ]
          |}
          |""".stripMargin)

  val updateRecordRequestData: String =
    s"""
       |{
       |    "eori": "$eori",
       |    "actorId": "GB098765432112",
       |    "recordId": "$recordId",
       |    "traderRef": "BAN001001",
       |    "comcode": "10410100",
       |    "goodsDescription": "Organic bananas",
       |    "countryOfOrigin": "EC",
       |    "category": 1,
       |    "assessments": [
       |        {
       |            "assessmentId": "abc123",
       |            "primaryCategory": 1,
       |            "condition": {
       |                "type": "abc123",
       |                "conditionId": "Y923",
       |                "conditionDescription": "Products not considered as waste according to Regulation (EC) No 1013/2006 as retained in UK law",
       |                "conditionTraderText": "Excluded product"
       |            }
       |        }
       |    ],
       |    "supplementaryUnit": 500,
       |    "measurementUnit": "Square metre (m2)",
       |    "comcodeEffectiveFromDate": "2024-11-18T23:20:19Z",
       |    "comcodeEffectiveToDate": "2024-11-18T23:20:19Z"
       |}
       |""".stripMargin

  val updateRecordResponseData: JsValue =
    Json
      .parse("""
          |{
          |  "recordId": "b2fa315b-2d31-4629-90fc-a7b1a5119873",
          |  "eori": "GB123456789012",
          |  "actorId": "GB098765432112",
          |  "traderRef": "BAN001001",
          |  "comcode": "10410100",
          |  "adviceStatus": "Advice request withdrawn",
          |  "goodsDescription": "Organic bananas",
          |  "countryOfOrigin": "EC",
          |  "category": 1,
          |  "supplementaryUnit": 500,
          |  "measurementUnit": "Square metre (m2)",
          |  "comcodeEffectiveFromDate": "2024-11-18T23:20:19Z",
          |  "comcodeEffectiveToDate": "2024-11-18T23:20:19Z",
          |  "version": 1,
          |  "active": true,
          |  "toReview": false,
          |  "reviewReason": "Commodity code change",
          |  "declarable": "SPIMM",
          |  "ukimsNumber": "XIUKIM47699357400020231115081800",
          |  "nirmsNumber": "RMS-GB-123456",
          |  "niphlNumber": "12345",
          |  "createdDateTime": "2024-11-18T23:20:19Z",
          |  "updatedDateTime": "2024-11-18T23:20:19Z",
          |  "assessments": [
          |    {
          |      "assessmentId": "abc123",
          |      "primaryCategory": 1,
          |      "condition": {
          |        "type": "abc123",
          |        "conditionId": "Y923",
          |        "conditionDescription": "Products not considered as waste according to Regulation (EC) No 1013/2006 as retained in UK law",
          |        "conditionTraderText": "Excluded product"
          |      }
          |    }
          |  ]
          |}
          |""".stripMargin)

  val updateEisRecordResponseDataWithOptionalFields: JsValue =
    Json
      .parse("""
          |{
          |  "recordId": "b2fa315b-2d31-4629-90fc-a7b1a5119873",
          |  "eori": "GB123456789012",
          |  "actorId": "GB098765432112",
          |  "traderRef": "BAN001001",
          |  "comcode": "10410100",
          |  "accreditationStatus": "Not Requested",
          |  "goodsDescription": "Organic bananas",
          |  "countryOfOrigin": "EC",
          |  "category": 1,
          |  "assessments": [
          |        {
          |            "assessmentId": null,
          |            "primaryCategory": null,
          |            "condition": {
          |                "type": null,
          |                "conditionId": null,
          |                "conditionDescription": null,
          |                "conditionTraderText": null
          |            }
          |        }
          |    ],
          |  "supplementaryUnit": 500,
          |  "measurementUnit": "Square metre (m2)",
          |  "comcodeEffectiveFromDate": "2024-11-18T23:20:19Z",
          |  "comcodeEffectiveToDate": null,
          |  "version": 1,
          |  "active": true,
          |  "toReview": true,
          |  "reviewReason": "measure",
          |  "declarable": "SPIMM",
          |  "ukimsNumber": "XIUKIM47699357400020231115081800",
          |  "nirmsNumber": "RMS-GB-123456",
          |  "niphlNumber": "12345",
          |  "createdDateTime": "2024-11-18T23:20:19Z",
          |  "updatedDateTime": "2024-11-18T23:20:19Z"
          |}
          |""".stripMargin)

  val updateRecordResponseDataWithOptionalFields: JsValue =
    Json
      .parse("""
          |{
          |  "recordId": "b2fa315b-2d31-4629-90fc-a7b1a5119873",
          |  "eori": "GB123456789012",
          |  "actorId": "GB098765432112",
          |  "traderRef": "BAN001001",
          |  "comcode": "10410100",
          |  "adviceStatus": "Not Requested",
          |  "goodsDescription": "Organic bananas",
          |  "countryOfOrigin": "EC",
          |  "category": 1,
          |  "assessments": [],
          |  "supplementaryUnit": 500,
          |  "measurementUnit": "Square metre (m2)",
          |  "comcodeEffectiveFromDate": "2024-11-18T23:20:19Z",
          |  "version": 1,
          |  "active": true,
          |  "toReview": true,
          |  "reviewReason": "measure",
          |  "declarable": "SPIMM",
          |  "ukimsNumber": "XIUKIM47699357400020231115081800",
          |  "nirmsNumber": "RMS-GB-123456",
          |  "niphlNumber": "12345",
          |  "createdDateTime": "2024-11-18T23:20:19Z",
          |  "updatedDateTime": "2024-11-18T23:20:19Z"
          |}
          |""".stripMargin)

  val updateRecordRequestDataWithOptionalNullFields: String =
    """
      |{
      |    "eori": "GB123456789001",
      |    "actorId": "GB098765432112",
      |    "recordId": "8ebb6b04-6ab0-4fe2-ad62-e6389a8a204f",
      |    "traderRef": "BAN001001",
      |    "comcode": "10410100",
      |    "goodsDescription": "Organic bananas",
      |    "countryOfOrigin": "EC",
      |    "category": 1,
      |    "assessments": [
      |        {
      |            "assessmentId": null,
      |            "primaryCategory": null,
      |            "condition": {
      |                "type": null,
      |                "conditionId": null,
      |                "conditionDescription": null,
      |                "conditionTraderText": null
      |            }
      |        }
      |    ],
      |    "supplementaryUnit": 500,
      |    "measurementUnit": "Square metre (m2)",
      |    "comcodeEffectiveFromDate": "2024-11-18T23:20:19Z",
      |    "comcodeEffectiveToDate": null
      |}
      |""".stripMargin

  def eisErrorResponse(errorCode: String, errorMessage: String): String =
    Json
      .parse(
        s"""
           |{
           |  "errorDetail": {
           |    "timestamp": "2023-09-14T11:29:18Z",
           |    "correlationId": "$correlationId",
           |    "errorCode": "$errorCode",
           |    "errorMessage": "$errorMessage",
           |    "source": "BACKEND",
           |    "sourceFaultDetail": {
           |      "detail": null
           |    }
           |  }
           |}
           |""".stripMargin
      )
      .toString()

  override def hawkConnectorPath: String = "/tgp/puttgprecord/v1"

  override def beforeEach(): Unit = {
    super.beforeEach()

    reset()
    withAuthorizedTrader()

    when(uuidService.uuid).thenReturn("d677693e-9981-4ee3-8574-654981ebe606")
    when(dateTimeService.timestamp).thenReturn(Instant.parse("2021-12-17T09:30:47.456Z"))
  }

  "attempting to update a record, when" - {
    "the request is" - {
      "valid, specifically" - {
        "with all request fields" in {
          stubPutRequestForEis(OK, Some(updateRecordEisResponseData.toString()))

          val response = wsClient
            .url(url)
            .withHttpHeaders(
              List(
                "Content-Type" -> "application/json",
                "Accept"       -> "application/vnd.hmrc.1.0+json",
                "X-Client-ID"  -> "tss"
              ): _*
            )
            .put(Json.parse(updateRecordRequestData))
            .futureValue

          response.status shouldBe OK
          response.json   shouldBe Json.toJson(updateRecordResponseData)

          verifyThatDownstreamApiWasCalled(hawkConnectorPath)
        }
        "with optional null request fields" in {
          stubPutRequestForEis(
            OK,
            Some(updateEisRecordResponseDataWithOptionalFields.toString())
          )

          val response = wsClient
            .url(url)
            .withHttpHeaders(
              Seq(
                "Content-Type" -> "application/json",
                "Accept"       -> "application/vnd.hmrc.1.0+json",
                "X-Client-ID"  -> "tss"
              ): _*
            )
            .put(Json.parse(updateRecordRequestDataWithOptionalNullFields))
            .futureValue

          response.status shouldBe OK
          response.json   shouldBe Json.toJson(updateRecordResponseDataWithOptionalFields)

          verifyThatDownstreamApiWasCalled(hawkConnectorPath)
        }

        "valid but the integration call fails with response:" - {
          "Forbidden" in {
            stubPutRequestForEis(FORBIDDEN)

            val response = wsClient
              .url(url)
              .withHttpHeaders(
                Seq(
                  "Content-Type" -> "application/json",
                  "Accept"       -> "application/vnd.hmrc.1.0+json",
                  "X-Client-ID"  -> "tss"
                ): _*
              )
              .put(Json.parse(updateRecordRequestData))
              .futureValue

            response.status shouldBe FORBIDDEN
            response.json   shouldBe Json.obj(
              "correlationId" -> Json.toJson(correlationId),
              "code"          -> Json.toJson("FORBIDDEN"),
              "message"       -> Json.toJson("Forbidden")
            )

            verifyThatDownstreamApiWasCalled(hawkConnectorPath)
          }
          "Not Found" in {
            stubPutRequestForEis(NOT_FOUND)

            val response = wsClient
              .url(url)
              .withHttpHeaders(
                Seq(
                  "Content-Type" -> "application/json",
                  "Accept"       -> "application/vnd.hmrc.1.0+json",
                  "X-Client-ID"  -> "tss"
                ): _*
              )
              .put(Json.parse(updateRecordRequestData))
              .futureValue

            response.status shouldBe NOT_FOUND
            response.json   shouldBe Json.obj(
              "correlationId" -> Json.toJson(correlationId),
              "code"          -> Json.toJson("NOT_FOUND"),
              "message"       -> Json.toJson("Not Found")
            )

            verifyThatDownstreamApiWasCalled(hawkConnectorPath)
          }
          "Bad Gateway" in {
            stubPutRequestForEis(BAD_GATEWAY)

            val response = wsClient
              .url(url)
              .withHttpHeaders(
                Seq(
                  "Content-Type" -> "application/json",
                  "Accept"       -> "application/vnd.hmrc.1.0+json",
                  "X-Client-ID"  -> "tss"
                ): _*
              )
              .put(Json.parse(updateRecordRequestDataWithOptionalNullFields))
              .futureValue

            response.status shouldBe BAD_GATEWAY
            response.json   shouldBe Json.obj(
              "correlationId" -> Json.toJson(correlationId),
              "code"          -> Json.toJson("BAD_GATEWAY"),
              "message"       -> Json.toJson("Bad Gateway")
            )

            verifyThatDownstreamApiWasRetried(hawkConnectorPath)
          }
          "Service Unavailable" in {
            stubPutRequestForEis(SERVICE_UNAVAILABLE)

            val response = wsClient
              .url(url)
              .withHttpHeaders(
                Seq(
                  "Content-Type" -> "application/json",
                  "Accept"       -> "application/vnd.hmrc.1.0+json",
                  "X-Client-ID"  -> "tss"
                ): _*
              )
              .put(Json.parse(updateRecordRequestData))
              .futureValue

            response.status shouldBe SERVICE_UNAVAILABLE
            response.json   shouldBe Json.obj(
              "correlationId" -> Json.toJson(correlationId),
              "code"          -> Json.toJson("SERVICE_UNAVAILABLE"),
              "message"       -> Json.toJson("Service Unavailable")
            )

            verifyThatDownstreamApiWasCalled(hawkConnectorPath)
          }
        }

        "Internal Server Error with 201 errorCode" in {
          stubPutRequestForEis(
            INTERNAL_SERVER_ERROR,
            Some(eisErrorResponse("201", "Internal Server Error"))
          )

          val response = wsClient
            .url(url)
            .withHttpHeaders(
              Seq(
                "Content-Type" -> "application/json",
                "Accept"       -> "application/vnd.hmrc.1.0+json",
                "X-Client-ID"  -> "tss"
              ): _*
            )
            .put(Json.parse(updateRecordRequestData))
            .futureValue

          response.status shouldBe INTERNAL_SERVER_ERROR

          (response.json \ "correlationId").as[String] shouldBe correlationId
          (response.json \ "code").as[String]          shouldBe "INVALID_OR_EMPTY_PAYLOAD"
          (response.json \ "message").as[String]       shouldBe "Invalid Response Payload or Empty payload"

          verifyThatDownstreamApiWasCalled(hawkConnectorPath)
        }
        "Internal Server Error with 401 errorCode" in {
          stubPutRequestForEis(
            INTERNAL_SERVER_ERROR,
            Some(eisErrorResponse("401", "Unauthorized"))
          )

          val response = wsClient
            .url(url)
            .withHttpHeaders(
              Seq(
                "Content-Type" -> "application/json",
                "Accept"       -> "application/vnd.hmrc.1.0+json",
                "X-Client-ID"  -> "tss"
              ): _*
            )
            .put(Json.parse(updateRecordRequestData))
            .futureValue

          response.status shouldBe INTERNAL_SERVER_ERROR
          response.json   shouldBe Json.obj(
            "correlationId" -> Json.toJson(correlationId),
            "code"          -> Json.toJson("UNAUTHORIZED"),
            "message"       -> Json.toJson("Unauthorized")
          )

          verifyThatDownstreamApiWasCalled(hawkConnectorPath)
        }
        "Internal Server Error with 500 errorCode" in {
          stubPutRequestForEis(
            INTERNAL_SERVER_ERROR,
            Some(eisErrorResponse("500", "Internal Server Error"))
          )

          val response = wsClient
            .url(url)
            .withHttpHeaders(
              Seq(
                "Content-Type" -> "application/json",
                "Accept"       -> "application/vnd.hmrc.1.0+json",
                "X-Client-ID"  -> "tss"
              ): _*
            )
            .put(Json.parse(updateRecordRequestData))
            .futureValue

          response.status shouldBe INTERNAL_SERVER_ERROR
          response.json   shouldBe Json.obj(
            "correlationId" -> Json.toJson(correlationId),
            "code"          -> Json.toJson("INTERNAL_SERVER_ERROR"),
            "message"       -> Json.toJson("Internal Server Error")
          )

          verifyThatDownstreamApiWasCalled(hawkConnectorPath)
        }
        "Internal Server Error with 404 errorCode" in {
          stubPutRequestForEis(
            INTERNAL_SERVER_ERROR,
            Some(eisErrorResponse("404", "Not Found"))
          )

          val response = wsClient
            .url(url)
            .withHttpHeaders(
              Seq(
                "Content-Type" -> "application/json",
                "Accept"       -> "application/vnd.hmrc.1.0+json",
                "X-Client-ID"  -> "tss"
              ): _*
            )
            .put(Json.parse(updateRecordRequestData))
            .futureValue

          response.status shouldBe INTERNAL_SERVER_ERROR
          response.json   shouldBe Json.obj(
            "correlationId" -> Json.toJson(correlationId),
            "code"          -> Json.toJson("NOT_FOUND"),
            "message"       -> Json.toJson("Not Found")
          )

          verifyThatDownstreamApiWasCalled(hawkConnectorPath)
        }
        "Internal Server Error with 502 errorCode" in {
          stubPutRequestForEis(
            INTERNAL_SERVER_ERROR,
            Some(eisErrorResponse("502", "Bad Gateway"))
          )

          val response = wsClient
            .url(url)
            .withHttpHeaders(
              "Content-Type" -> "application/json",
              "Accept"       -> "application/vnd.hmrc.1.0+json",
              "X-Client-ID"  -> "tss"
            )
            .put(updateRecordRequestData)
            .futureValue

          response.status shouldBe INTERNAL_SERVER_ERROR
          response.json   shouldBe Json.obj(
            "correlationId" -> correlationId,
            "code"          -> "BAD_GATEWAY",
            "message"       -> "Bad Gateway"
          )

          verifyThatDownstreamApiWasRetried(hawkConnectorPath)
        }
      }

    }

  }

<<<<<<< HEAD
          verifyThatDownstreamApiWasCalled(hawkConnectorPath)
        }
        "Bad Request with more than one error details" in {
          stubPutRequestForEis(
            BAD_REQUEST,
            Some(s"""
                 |{
                 |  "errorDetail": {
                 |    "timestamp": "2023-09-14T11:29:18Z",
                 |    "correlationId": "$correlationId",
                 |    "errorCode": "400",
                 |    "errorMessage": "Invalid request parameter",
                 |    "source": "BACKEND",
                 |    "sourceFaultDetail": {
                 |      "detail": [
                 |      "error: 025, message: Invalid request parameter recordId",
                 |      "error: 026, message: recordId doesn’t exist in the database"
                 |      ]
                 |    }
                 |  }
                 |}
                 |""".stripMargin)
          )

          val response = wsClient
            .url(url)
            .withHttpHeaders(
              ("Content-Type", "application/json"),
              ("Accept", "application/vnd.hmrc.1.0+json"),
              ("X-Client-ID", "tss")
            )
            .put(updateRecordRequestData)
            .futureValue

          response.status shouldBe BAD_REQUEST
          response.json   shouldBe Json.obj(
            "correlationId" -> correlationId,
            "code"          -> "BAD_REQUEST",
            "message"       -> "Bad Request",
            "errors"        -> Json.arr(
              Json.obj(
                "code"        -> "INVALID_REQUEST_PARAMETER",
                "message"     -> "The recordId has been provided in the wrong format",
                "errorNumber" -> 25
              ),
              Json.obj(
                "code"        -> "INVALID_REQUEST_PARAMETER",
                "message"     -> "The requested recordId doesn’t exist",
                "errorNumber" -> 26
              )
            )
          )

          verifyThatDownstreamApiWasCalled(hawkConnectorPath)
        }
        "Bad Request with unexpected error" in {
          stubPutRequestForEis(
            BAD_REQUEST,
            Some(s"""
                 |{
                 |  "errorDetail": {
                 |    "timestamp": "2023-09-14T11:29:18Z",
                 |    "correlationId": "d677693e-9981-4ee3-8574-654981ebe606",
                 |    "errorCode": "400",
                 |    "errorMessage": "Invalid request parameter",
                 |    "source": "BACKEND",
                 |    "sourceFaultDetail": {
                 |      "detail": [
                 |      "error: 040, message: undefined"
                 |      ]
                 |    }
                 |  }
                 |}
                 |""".stripMargin)
          )

          val response = wsClient
            .url(url)
            .withHttpHeaders(
              ("Content-Type", "application/json"),
              ("Accept", "application/vnd.hmrc.1.0+json"),
              ("X-Client-ID", "tss")
            )
            .put(updateRecordRequestData)
            .futureValue

          response.status shouldBe BAD_REQUEST
          response.json   shouldBe Json.obj(
            "correlationId" -> correlationId,
            "code"          -> "BAD_REQUEST",
            "message"       -> "Bad Request",
            "errors"        -> Json.arr(
              Json.obj(
                "code"        -> "UNEXPECTED_ERROR",
                "message"     -> "Unrecognised error number",
                "errorNumber" -> 40
              )
            )
          )

          verifyThatDownstreamApiWasCalled(hawkConnectorPath)
        }
        "Bad Request when no error list found" in {
          stubPutRequestForEis(
            BAD_REQUEST,
            Some(s"""
                 |{
                 |  "errorDetail": {
                 |    "timestamp": "2023-09-14T11:29:18Z",
                 |    "correlationId": "d677693e-9981-4ee3-8574-654981ebe606",
                 |    "errorCode": "400",
                 |    "errorMessage": "Invalid request parameter",
                 |    "source": "BACKEND",
                 |    "sourceFaultDetail": {
                 |      "detail": ["error"]
                 |    }
                 |  }
                 |}
                 |""".stripMargin)
          )

          val response = wsClient
            .url(url)
            .withHttpHeaders(
              ("Content-Type", "application/json"),
              ("Accept", "application/vnd.hmrc.1.0+json"),
              ("X-Client-ID", "tss")
            )
            .put(updateRecordRequestData)
            .futureValue

          response.status shouldBe BAD_REQUEST
          response.json   shouldBe Json.obj(
            "correlationId" -> correlationId,
            "code"          -> "BAD_REQUEST",
            "message"       -> s"Bad Request"
          )

          verifyThatDownstreamApiWasCalled(hawkConnectorPath)
        }
        "Bad Request with invalid json" in {
          stubPutRequestForEis(
            BAD_REQUEST,
            Some(s"""
                 | {
                 |    "invalid": "error"
                 |  }
                 |""".stripMargin)
          )

          val response = wsClient
            .url(url)
            .withHttpHeaders(
              ("Content-Type", "application/json"),
              ("Accept", "application/vnd.hmrc.1.0+json"),
              ("X-Client-ID", "tss")
            )
            .put(updateRecordRequestData)
            .futureValue

          response.status shouldBe BAD_REQUEST
          response.json   shouldBe Json.obj(
            "correlationId" -> correlationId,
            "code"          -> "UNEXPECTED_ERROR",
            "message"       -> "Unexpected Error"
          )

          verifyThatDownstreamApiWasCalled(hawkConnectorPath)
        }
      }
      "invalid, specifically" - {
        "missing required header" in {
          val response = wsClient
            .url(url)
            .withHttpHeaders(("Content-Type", "application/json"))
            .patch(updateRecordRequestData)
            .futureValue

          response.status shouldBe BAD_REQUEST
          response.json   shouldBe Json.obj(
            "correlationId" -> correlationId,
            "code"          -> "BAD_REQUEST",
            "message"       -> "Bad Request",
            "errors"        -> Json.arr(
              Json.obj(
                "code"        -> "INVALID_HEADER",
                "message"     -> "Missing mandatory header X-Client-ID",
                "errorNumber" -> 6000
              )
            )
          )

          verifyThatDownstreamApiWasNotCalled(hawkConnectorPath)
        }
        "missing required request field" in {
          val response = wsClient
            .url(url)
            .withHttpHeaders(
              ("Content-Type", "application/json"),
              ("Accept", "application/vnd.hmrc.1.0+json"),
              ("X-Client-ID", "tss")
            )
            .put(invalidRequestData)
            .futureValue

          response.status shouldBe BAD_REQUEST
          response.json   shouldBe Json.obj(
            "correlationId" -> correlationId,
            "code"          -> "BAD_REQUEST",
            "message"       -> "Bad Request",
            "errors"        -> Json.arr(
              Json.obj(
                "code"        -> "INVALID_REQUEST_PARAMETER",
                "message"     -> "Mandatory field actorId was missing from body or is in the wrong format",
                "errorNumber" -> 8
              )
            )
          )

          verifyThatDownstreamApiWasNotCalled(hawkConnectorPath)
        }
        "for optional fields" in {
          val response = wsClient
            .url(url)
            .withHttpHeaders(
              ("Content-Type", "application/json"),
              ("Accept", "application/vnd.hmrc.1.0+json"),
              ("X-Client-ID", "tss")
            )
            .put(invalidOptionalRequestData)
            .futureValue

          response.status shouldBe BAD_REQUEST
          response.json   shouldBe Json.obj(
            "correlationId" -> correlationId,
            "code"          -> "BAD_REQUEST",
            "message"       -> "Bad Request",
            "errors"        -> Json.arr(
              Json.obj(
                "code"        -> "INVALID_REQUEST_PARAMETER",
                "message"     -> "Optional field type is in the wrong format",
                "errorNumber" -> 17
              ),
              Json.obj(
                "code"        -> "INVALID_REQUEST_PARAMETER",
                "message"     -> "Optional field conditionTraderText is in the wrong format",
                "errorNumber" -> 20
              ),
              Json.obj(
                "code"        -> "INVALID_REQUEST_PARAMETER",
                "message"     -> "Optional field assessmentId is in the wrong format",
                "errorNumber" -> 15
              ),
              Json.obj(
                "code"        -> "INVALID_REQUEST_PARAMETER",
                "message"     -> "Optional field conditionDescription is in the wrong format",
                "errorNumber" -> 19
              ),
              Json.obj(
                "code"        -> "INVALID_REQUEST_PARAMETER",
                "message"     -> "Optional field measurementUnit is in the wrong format",
                "errorNumber" -> 22
              ),
              Json.obj(
                "code"        -> "INVALID_REQUEST_PARAMETER",
                "message"     -> "Optional field conditionId is in the wrong format",
                "errorNumber" -> 18
              )
            )
          )

          verifyThatDownstreamApiWasNotCalled(hawkConnectorPath)
        }
        "for optional assessment array fields" in {
          val response = wsClient
            .url(url)
            .withHttpHeaders(
              ("Content-Type", "application/json"),
              ("Accept", "application/vnd.hmrc.1.0+json"),
              ("X-Client-ID", "tss")
            )
            .put(invalidUpdateRecordRequestDataForAssessmentArray)
            .futureValue

          response.status shouldBe BAD_REQUEST
          response.json   shouldBe Json.obj(
            "correlationId" -> correlationId,
            "code"          -> "BAD_REQUEST",
            "message"       -> "Bad Request",
            "errors"        -> Json.arr(
              Json.obj(
                "code"        -> "INVALID_REQUEST_PARAMETER",
                "message"     -> "Optional field assessmentId is in the wrong format",
                "errorNumber" -> 15
              ),
              Json.obj(
                "code"        -> "INVALID_REQUEST_PARAMETER",
                "message"     -> "Optional field conditionId is in the wrong format",
                "errorNumber" -> 18
              ),
              Json.obj(
                "code"        -> "INVALID_REQUEST_PARAMETER",
                "message"     -> "Optional field primaryCategory is in the wrong format",
                "errorNumber" -> 16
              ),
              Json.obj(
                "code"        -> "INVALID_REQUEST_PARAMETER",
                "message"     -> "Optional field type is in the wrong format",
                "errorNumber" -> 17
              )
            )
          )

          verifyThatDownstreamApiWasNotCalled(hawkConnectorPath)
        }
        "for a mandatory field actorId and an optional filed comcode" in {
          val response = wsClient
            .url(url)
            .withHttpHeaders(
              ("Content-Type", "application/json"),
              ("Accept", "application/vnd.hmrc.1.0+json"),
              ("X-Client-ID", "tss")
            )
            .patch(invalidActorIdAndComcodeRequestData)
            .futureValue

          response.status shouldBe BAD_REQUEST
          response.json   shouldBe Json.obj(
            "correlationId" -> correlationId,
            "code"          -> "BAD_REQUEST",
            "message"       -> "Bad Request",
            "errors"        -> Json.arr(
              Json.obj(
                "code"        -> "INVALID_REQUEST_PARAMETER",
                "message"     -> "Optional field comcode was missing from body or is in the wrong format",
                "errorNumber" -> 11
              ),
              Json.obj(
                "code"        -> "INVALID_REQUEST_PARAMETER",
                "message"     -> "Mandatory field actorId was missing from body or is in the wrong format",
                "errorNumber" -> 8
              )
            )
          )

          verifyThatDownstreamApiWasNotCalled(hawkConnectorPath)
        }
      }
      "forbidden with any of the following" - {
        "EORI number is not authorized" in {

          val response = wsClient
            .url(fullUrl(s"/traders/GB123456789015/records/$recordId"))
            .withHttpHeaders(
              ("Content-Type", "application/json"),
              ("Accept", "application/vnd.hmrc.1.0+json"),
              ("X-Client-ID", "tss")
            )
            .patch(updateRecordRequestData)
            .futureValue

          response.status shouldBe FORBIDDEN
          response.json   shouldBe Json.obj(
            "correlationId" -> correlationId,
            "code"          -> "FORBIDDEN",
            "message"       -> s"EORI number is incorrect"
          )

          verifyThatDownstreamApiWasNotCalled(hawkConnectorPath)
        }

        "incorrect enrolment key is used to authorise " in {
          withAuthorizedTrader(enrolment = Enrolment("OTHER-ENROLMENT-KEY"))

          val response = wsClient
            .url(url)
            .withHttpHeaders(
              ("Content-Type", "application/json"),
              ("Accept", "application/vnd.hmrc.1.0+json"),
              ("X-Client-ID", "tss")
            )
            .patch(updateRecordRequestData)
            .futureValue

          response.status shouldBe FORBIDDEN
          response.json   shouldBe Json.obj(
            "correlationId" -> correlationId,
            "code"          -> "FORBIDDEN",
            "message"       -> s"EORI number is incorrect"
          )

          verifyThatDownstreamApiWasNotCalled(hawkConnectorPath)
        }
      }
    }
  }

  private def stubPutRequestForEis(httpStatus: Int, responseBody: Option[String] = None) =
    stubFor(
      put(urlEqualTo(s"$hawkConnectorPath"))
        .willReturn(
          aResponse()
            .withHeader("Content-Type", "application/json")
            .withStatus(httpStatus)
            .withBody(responseBody.orNull)
        )
    )

  private lazy val updateRecordEisResponseData: JsValue =
    Json
      .parse("""
        |{
        |  "recordId": "b2fa315b-2d31-4629-90fc-a7b1a5119873",
        |  "eori": "GB123456789012",
        |  "actorId": "GB098765432112",
        |  "traderRef": "BAN001001",
        |  "comcode": "10410100",
        |  "accreditationStatus": "Withdrawn",
        |  "goodsDescription": "Organic bananas",
        |  "countryOfOrigin": "EC",
        |  "category": 1,
        |  "supplementaryUnit": 500,
        |  "measurementUnit": "Square metre (m2)",
        |  "comcodeEffectiveFromDate": "2024-11-18T23:20:19Z",
        |  "comcodeEffectiveToDate": "2024-11-18T23:20:19Z",
        |  "version": 1,
        |  "active": true,
        |  "toReview": false,
        |  "reviewReason": "Commodity code change",
        |  "declarable": "SPIMM",
        |  "ukimsNumber": "XIUKIM47699357400020231115081800",
        |  "nirmsNumber": "RMS-GB-123456",
        |  "niphlNumber": "12345",
        |  "createdDateTime": "2024-11-18T23:20:19Z",
        |  "updatedDateTime": "2024-11-18T23:20:19Z",
        |  "assessments": [
        |    {
        |      "assessmentId": "abc123",
        |      "primaryCategory": 1,
        |      "condition": {
        |        "type": "abc123",
        |        "conditionId": "Y923",
        |        "conditionDescription": "Products not considered as waste according to Regulation (EC) No 1013/2006 as retained in UK law",
        |        "conditionTraderText": "Excluded product"
        |      }
        |    }
        |  ]
        |}
        |""".stripMargin)

  private lazy val updateRecordResponseData: JsValue =
    Json
      .parse("""
               |{
               |  "recordId": "b2fa315b-2d31-4629-90fc-a7b1a5119873",
               |  "eori": "GB123456789012",
               |  "actorId": "GB098765432112",
               |  "traderRef": "BAN001001",
               |  "comcode": "10410100",
               |  "adviceStatus": "Advice request withdrawn",
               |  "goodsDescription": "Organic bananas",
               |  "countryOfOrigin": "EC",
               |  "category": 1,
               |  "supplementaryUnit": 500,
               |  "measurementUnit": "Square metre (m2)",
               |  "comcodeEffectiveFromDate": "2024-11-18T23:20:19Z",
               |  "comcodeEffectiveToDate": "2024-11-18T23:20:19Z",
               |  "version": 1,
               |  "active": true,
               |  "toReview": false,
               |  "reviewReason": "Commodity code change",
               |  "declarable": "SPIMM",
               |  "ukimsNumber": "XIUKIM47699357400020231115081800",
               |  "nirmsNumber": "RMS-GB-123456",
               |  "niphlNumber": "12345",
               |  "createdDateTime": "2024-11-18T23:20:19Z",
               |  "updatedDateTime": "2024-11-18T23:20:19Z",
               |  "assessments": [
               |    {
               |      "assessmentId": "abc123",
               |      "primaryCategory": 1,
               |      "condition": {
               |        "type": "abc123",
               |        "conditionId": "Y923",
               |        "conditionDescription": "Products not considered as waste according to Regulation (EC) No 1013/2006 as retained in UK law",
               |        "conditionTraderText": "Excluded product"
               |      }
               |    }
               |  ]
               |}
               |""".stripMargin)

  private lazy val updateEisRecordResponseDataWithOptionalFields: JsValue =
    Json
      .parse("""
               |{
               |  "recordId": "b2fa315b-2d31-4629-90fc-a7b1a5119873",
               |  "eori": "GB123456789012",
               |  "actorId": "GB098765432112",
               |  "traderRef": "BAN001001",
               |  "comcode": "10410100",
               |  "accreditationStatus": "Not Requested",
               |  "goodsDescription": "Organic bananas",
               |  "countryOfOrigin": "EC",
               |  "category": 1,
               |  "assessments": [
               |        {
               |            "assessmentId": null,
               |            "primaryCategory": null,
               |            "condition": {
               |                "type": null,
               |                "conditionId": null,
               |                "conditionDescription": null,
               |                "conditionTraderText": null
               |            }
               |        }
               |    ],
               |  "supplementaryUnit": 500,
               |  "measurementUnit": "Square metre (m2)",
               |  "comcodeEffectiveFromDate": "2024-11-18T23:20:19Z",
               |  "comcodeEffectiveToDate": null,
               |  "version": 1,
               |  "active": true,
               |  "toReview": true,
               |  "reviewReason": "measure",
               |  "declarable": "SPIMM",
               |  "ukimsNumber": "XIUKIM47699357400020231115081800",
               |  "nirmsNumber": "RMS-GB-123456",
               |  "niphlNumber": "12345",
               |  "createdDateTime": "2024-11-18T23:20:19Z",
               |  "updatedDateTime": "2024-11-18T23:20:19Z"
               |}
               |""".stripMargin)

  private lazy val updateEisRecordResponseDataWithConditionOptionalFields: JsValue =
    Json
      .parse("""
               |{
               |  "recordId": "b2fa315b-2d31-4629-90fc-a7b1a5119873",
               |  "eori": "GB123456789012",
               |  "actorId": "GB098765432112",
               |  "traderRef": "BAN001001",
               |  "comcode": "10410100",
               |  "accreditationStatus": "Not Requested",
               |  "goodsDescription": "Organic bananas",
               |  "countryOfOrigin": "EC",
               |  "category": 1,
               |  "assessments": [
               |        {
               |            "assessmentId": null,
               |            "primaryCategory": null,
               |            "condition": null
               |        }
               |    ],
               |  "supplementaryUnit": 500,
               |  "measurementUnit": "Square metre (m2)",
               |  "comcodeEffectiveFromDate": "2024-11-18T23:20:19Z",
               |  "comcodeEffectiveToDate": null,
               |  "version": 1,
               |  "active": true,
               |  "toReview": true,
               |  "reviewReason": "measure",
               |  "declarable": "SPIMM",
               |  "ukimsNumber": "XIUKIM47699357400020231115081800",
               |  "nirmsNumber": "RMS-GB-123456",
               |  "niphlNumber": "12345",
               |  "createdDateTime": "2024-11-18T23:20:19Z",
               |  "updatedDateTime": "2024-11-18T23:20:19Z"
               |}
               |""".stripMargin)

  private lazy val updateEisRecordResponseDataWithSomeOptionalFields: JsValue =
    Json
      .parse("""
               |{
               |  "recordId": "b2fa315b-2d31-4629-90fc-a7b1a5119873",
               |  "eori": "GB123456789012",
               |  "actorId": "GB098765432112",
               |  "traderRef": "BAN001001",
               |  "comcode": "10410100",
               |  "accreditationStatus": "Not Requested",
               |  "goodsDescription": "Organic bananas",
               |  "countryOfOrigin": "EC",
               |  "category": 1,
               |  "assessments": [
               |        {
               |            "assessmentId": null,
               |            "primaryCategory": 1
               |        }
               |    ],
               |  "supplementaryUnit": 500,
               |  "measurementUnit": "Square metre (m2)",
               |  "comcodeEffectiveFromDate": "2024-11-18T23:20:19Z",
               |  "comcodeEffectiveToDate": null,
               |  "version": 1,
               |  "active": true,
               |  "toReview": false,
               |  "reviewReason": "Commodity code change",
               |  "declarable": "SPIMM",
               |  "ukimsNumber": "XIUKIM47699357400020231115081800",
               |  "nirmsNumber": "RMS-GB-123456",
               |  "niphlNumber": "12345",
               |  "createdDateTime": "2024-11-18T23:20:19Z",
               |  "updatedDateTime": "2024-11-18T23:20:19Z"
               |}
               |""".stripMargin)

  private lazy val updateRecordResponseDataWithOptionalFields: JsValue =
    Json
      .parse("""
               |{
               |  "recordId": "b2fa315b-2d31-4629-90fc-a7b1a5119873",
               |  "eori": "GB123456789012",
               |  "actorId": "GB098765432112",
               |  "traderRef": "BAN001001",
               |  "comcode": "10410100",
               |  "adviceStatus": "Not Requested",
               |  "goodsDescription": "Organic bananas",
               |  "countryOfOrigin": "EC",
               |  "category": 1,
               |  "assessments": [],
               |  "supplementaryUnit": 500,
               |  "measurementUnit": "Square metre (m2)",
               |  "comcodeEffectiveFromDate": "2024-11-18T23:20:19Z",
               |  "version": 1,
               |  "active": true,
               |  "toReview": true,
               |  "reviewReason": "measure",
               |  "declarable": "SPIMM",
               |  "ukimsNumber": "XIUKIM47699357400020231115081800",
               |  "nirmsNumber": "RMS-GB-123456",
               |  "niphlNumber": "12345",
               |  "createdDateTime": "2024-11-18T23:20:19Z",
               |  "updatedDateTime": "2024-11-18T23:20:19Z"
               |}
               |""".stripMargin)

  private lazy val updateRecordResponseDataWithSomeOptionalFields: JsValue =
    Json
      .parse("""
               |{
               |  "recordId": "b2fa315b-2d31-4629-90fc-a7b1a5119873",
               |  "eori": "GB123456789012",
               |  "actorId": "GB098765432112",
               |  "traderRef": "BAN001001",
               |  "comcode": "10410100",
               |  "adviceStatus": "Not Requested",
               |  "goodsDescription": "Organic bananas",
               |  "countryOfOrigin": "EC",
               |  "category": 1,
               |  "assessments": [
               |        {
               |            "primaryCategory": 1
               |        }
               |    ],
               |  "supplementaryUnit": 500,
               |  "measurementUnit": "Square metre (m2)",
               |  "comcodeEffectiveFromDate": "2024-11-18T23:20:19Z",
               |  "version": 1,
               |  "active": true,
               |  "toReview": false,
               |  "reviewReason": "Commodity code change",
               |  "declarable": "SPIMM",
               |  "ukimsNumber": "XIUKIM47699357400020231115081800",
               |  "nirmsNumber": "RMS-GB-123456",
               |  "niphlNumber": "12345",
               |  "createdDateTime": "2024-11-18T23:20:19Z",
               |  "updatedDateTime": "2024-11-18T23:20:19Z"
               |}
               |""".stripMargin)

  private lazy val updateRecordRequestData: String =
    s"""
        |{
        |    "eori": "$eori",
        |    "actorId": "GB098765432112",
        |    "recordId": "$recordId",
        |    "traderRef": "BAN001001",
        |    "comcode": "10410100",
        |    "goodsDescription": "Organic bananas",
        |    "countryOfOrigin": "EC",
        |    "category": 1,
        |    "assessments": [
        |        {
        |            "assessmentId": "abc123",
        |            "primaryCategory": 1,
        |            "condition": {
        |                "type": "abc123",
        |                "conditionId": "Y923",
        |                "conditionDescription": "Products not considered as waste according to Regulation (EC) No 1013/2006 as retained in UK law",
        |                "conditionTraderText": "Excluded product"
        |            }
        |        }
        |    ],
        |    "supplementaryUnit": 500,
        |    "measurementUnit": "Square metre (m2)",
        |    "comcodeEffectiveFromDate": "2024-11-18T23:20:19Z",
        |    "comcodeEffectiveToDate": "2024-11-18T23:20:19Z"
        |}
        |""".stripMargin

  private lazy val updateRecordRequestDataWithOptionalNullFields: String =
    """
      |{
      |    "eori": "GB123456789001",
      |    "actorId": "GB098765432112",
      |    "recordId": "8ebb6b04-6ab0-4fe2-ad62-e6389a8a204f",
      |    "traderRef": "BAN001001",
      |    "comcode": "10410100",
      |    "goodsDescription": "Organic bananas",
      |    "countryOfOrigin": "EC",
      |    "category": 1,
      |    "assessments": [
      |        {
      |            "assessmentId": null,
      |            "primaryCategory": null,
      |            "condition": {
      |                "type": null,
      |                "conditionId": null,
      |                "conditionDescription": null,
      |                "conditionTraderText": null
      |            }
      |        }
      |    ],
      |    "supplementaryUnit": 500,
      |    "measurementUnit": "Square metre (m2)",
      |    "comcodeEffectiveFromDate": "2024-11-18T23:20:19Z",
      |    "comcodeEffectiveToDate": null
      |}
      |""".stripMargin

  private lazy val updateRecordRequestDataWithConditionOptionalNullFields: String =
    """
      |{
      |    "eori": "GB123456789001",
      |    "actorId": "GB098765432112",
      |    "recordId": "8ebb6b04-6ab0-4fe2-ad62-e6389a8a204f",
      |    "traderRef": "BAN001001",
      |    "comcode": "10410100",
      |    "goodsDescription": "Organic bananas",
      |    "countryOfOrigin": "EC",
      |    "category": 1,
      |    "assessments": [
      |        {
      |            "assessmentId": null,
      |            "primaryCategory": null,
      |            "condition": null
      |        }
      |    ],
      |    "supplementaryUnit": 500,
      |    "measurementUnit": "Square metre (m2)",
      |    "comcodeEffectiveFromDate": "2024-11-18T23:20:19Z",
      |    "comcodeEffectiveToDate": null
      |}
      |""".stripMargin

  private lazy val updateRecordRequestDataWithSomeOptionalNullFields: String =
    """
      |{
      |    "eori": "GB123456789001",
      |    "actorId": "GB098765432112",
      |    "recordId": "8ebb6b04-6ab0-4fe2-ad62-e6389a8a204f",
      |    "traderRef": "BAN001001",
      |    "comcode": "10410100",
      |    "goodsDescription": "Organic bananas",
      |    "countryOfOrigin": "EC",
      |    "category": 1,
      |    "assessments": [
      |        {
      |            "assessmentId": null,
      |            "primaryCategory": 1
      |        }
      |    ],
      |    "supplementaryUnit": 500,
      |    "measurementUnit": "Square metre (m2)",
      |    "comcodeEffectiveFromDate": "2024-11-18T23:20:19Z",
      |    "comcodeEffectiveToDate": null
      |}
      |""".stripMargin

  private lazy val updateRecordRequiredRequestData: String =
    """
      |{
      |    "eori": "GB123456789012",
      |    "recordId": "8ebb6b04-6ab0-4fe2-ad62-e6389a8a204f",
      |    "actorId": "GB098765432112",
      |    "traderRef": "BAN001001",
      |    "comcode": "10410100",
      |    "goodsDescription": "Organic bananas",
      |    "countryOfOrigin": "EC",
      |    "category": 1,
      |    "comcodeEffectiveFromDate": "2024-11-18T23:20:19Z"
      |}
      |""".stripMargin

  private lazy val updateRecordRequiredEisResponseData: JsValue =
    Json
      .parse("""
          |{
          |    "recordId": "b2fa315b-2d31-4629-90fc-a7b1a5119873",
          |    "eori": "GB123456789012",
          |    "actorId": "GB098765432112",
          |    "traderRef": "BAN001001",
          |    "comcode": "10410100",
          |    "accreditationStatus": "Not Requested",
          |    "goodsDescription": "Organic bananas",
          |    "countryOfOrigin": "EC",
          |    "category": 1,
          |    "assessments": null,
          |    "supplementaryUnit": null,
          |    "measurementUnit": null,
          |    "comcodeEffectiveFromDate": "2024-11-18T23:20:19Z",
          |    "comcodeEffectiveToDate": null,
          |    "version": 1,
          |    "active": true,
          |    "toReview": true,
          |    "reviewReason": "unclear",
          |    "declarable": "SPIMM",
          |    "ukimsNumber": "XIUKIM47699357400020231115081800",
          |    "nirmsNumber": "RMS-GB-123456",
          |    "niphlNumber": "12345",
          |    "createdDateTime": "2024-11-18T23:20:19Z",
          |    "updatedDateTime": "2024-11-18T23:20:19Z"
          |}
          |""".stripMargin)

  private lazy val updateRecordRequiredResponseData: JsValue =
    Json
      .parse("""
               |{
               |    "recordId": "b2fa315b-2d31-4629-90fc-a7b1a5119873",
               |    "eori": "GB123456789012",
               |    "actorId": "GB098765432112",
               |    "traderRef": "BAN001001",
               |    "comcode": "10410100",
               |    "adviceStatus": "Not Requested",
               |    "goodsDescription": "Organic bananas",
               |    "countryOfOrigin": "EC",
               |    "category": 1,
               |    "assessments": null,
               |    "supplementaryUnit": null,
               |    "measurementUnit": null,
               |    "comcodeEffectiveFromDate": "2024-11-18T23:20:19Z",
               |    "comcodeEffectiveToDate": null,
               |    "version": 1,
               |    "active": true,
               |    "toReview": true,
               |    "reviewReason": "unclear",
               |    "declarable": "SPIMM",
               |    "ukimsNumber": "XIUKIM47699357400020231115081800",
               |    "nirmsNumber": "RMS-GB-123456",
               |    "niphlNumber": "12345",
               |    "createdDateTime": "2024-11-18T23:20:19Z",
               |    "updatedDateTime": "2024-11-18T23:20:19Z"
               |}
               |""".stripMargin)

  private lazy val invalidRequestData: String =
    """
      |{
      |    "traderRef": "BAN001001",
      |    "comcode": "10410100",
      |    "goodsDescription": "Organic bananas",
      |    "countryOfOrigin": "EC",
      |    "category": 1,
      |    "assessments": [
      |        {
      |            "assessmentId": "abc123",
      |            "primaryCategory": 1,
      |            "condition": {
      |                "type": "abc123",
      |                "conditionId": "Y923",
      |                "conditionDescription": "Products not considered as waste according to Regulation (EC) No 1013/2006 as retained in UK law",
      |                "conditionTraderText": "Excluded product"
      |            }
      |        }
      |    ],
      |    "supplementaryUnit": 500,
      |    "measurementUnit": "Square metre (m2)",
      |    "comcodeEffectiveFromDate": "2024-11-18T23:20:19Z",
      |    "comcodeEffectiveToDate": "2024-11-18T23:20:19Z"
      |}
      |""".stripMargin

  private lazy val invalidOptionalRequestData: String =
    """
      |{
      |  "recordId": "b2fa315b-2d31-4629-90fc-a7b1a5119873",
      |  "eori": "GB123456789012",
      |    "actorId": "GB098765432112",
      |    "traderRef": "BAN001001",
      |    "comcode": "10410100",
      |    "goodsDescription": "Organic bananas",
      |    "countryOfOrigin": "EC",
      |    "category": 2,
      |    "assessments": [
      |        {
      |            "assessmentId": "",
      |            "primaryCategory": 1,
      |            "condition": {
      |                "type": "",
      |                "conditionId": "",
      |                "conditionDescription": "",
      |                "conditionTraderText": ""
      |            }
      |        }
      |    ],
      |    "supplementaryUnit": 500,
      |    "measurementUnit": "aReallyLongStringaReallyLongStringaReallyLongStringaReallyLongStringaReallyLongStringaReallyLongStringaReallyLongStringaReallyLongStringaReallyLongStringaReallyLongStringaReallyLongStringaReallyLongStringaReallyLongStringaReallyLongStringaReallyLongStringaReallyLongStringaReallyLongStringaReallyLongString",
      |    "comcodeEffectiveFromDate": "2024-11-18T23:20:19Z",
      |    "comcodeEffectiveToDate": "2024-11-18T23:20:19Z"
      |}
      |""".stripMargin

  private lazy val invalidUpdateRecordRequestDataForAssessmentArray: JsValue = Json
    .parse("""
             |{
             |    "recordId": "b2fa315b-2d31-4629-90fc-a7b1a5119873",
             |    "actorId": "GB098765432112",
             |    "traderRef": "BAN001001",
             |    "comcode": "10410100",
             |    "goodsDescription": "Organic bananas",
             |    "countryOfOrigin": "EC",
             |    "category": 1,
             |    "assessments": [
             |        {
             |            "assessmentId": "abc123",
             |            "primaryCategory": 1,
             |            "condition": {
             |                "type": "abc123",
             |                "conditionId": "Y923",
             |                "conditionDescription": "Products not considered as waste according to Regulation (EC) No 1013/2006 as retained in UK law",
             |                "conditionTraderText": "Excluded product"
             |            }
             |        },
             |        {
             |            "assessmentId": "",
             |            "primaryCategory": "test",
             |            "condition": {
             |                "type": "",
             |                "conditionId": "",
             |                "conditionDescription": "Products not considered as waste according to Regulation (EC) No 1013/2006 as retained in UK law",
             |                "conditionTraderText": "Excluded product"
             |            }
             |        }
             |    ],
             |    "supplementaryUnit": 500,
             |    "measurementUnit": "Square metre (m2)",
             |    "comcodeEffectiveFromDate": "2024-11-18T23:20:19Z",
             |    "comcodeEffectiveToDate": "2024-11-18T23:20:19Z"
             |}
             |""".stripMargin)

  private lazy val invalidActorIdAndComcodeRequestData: String =
    """
      |{
      |  "recordId": "b2fa315b-2d31-4629-90fc-a7b1a5119873",
      |  "eori": "GB123456789012",
      |    "actorId": "GB12",
      |    "traderRef": "BAN001001",
      |    "comcode": "104101000",
      |    "goodsDescription": "Organic bananas",
      |    "countryOfOrigin": "EC",
      |    "category": 2,
      |    "assessments": [
      |        {
      |            "assessmentId": "abc123",
      |            "primaryCategory": 1,
      |            "condition": {
      |                "type": "abc123",
      |                "conditionId": "Y923",
      |                "conditionDescription": "Products not considered as waste according to Regulation (EC) No 1013/2006 as retained in UK law",
      |                "conditionTraderText": "Excluded product"
      |            }
      |        }
      |    ],
      |    "supplementaryUnit": 500,
      |    "measurementUnit": "Square metre (m2)",
      |    "comcodeEffectiveFromDate": "2024-11-18T23:20:19Z",
      |    "comcodeEffectiveToDate": "2024-11-18T23:20:19Z"
      |}
      |""".stripMargin

  private def eisErrorResponse(errorCode: String, errorMessage: String): String =
    Json
      .parse(
        s"""
           |{
           |  "errorDetail": {
           |    "timestamp": "2023-09-14T11:29:18Z",
           |    "correlationId": "$correlationId",
           |    "errorCode": "$errorCode",
           |    "errorMessage": "$errorMessage",
           |    "source": "BACKEND",
           |    "sourceFaultDetail": {
           |      "detail": null
           |    }
           |  }
           |}
           |""".stripMargin
      )
      .toString()
=======
>>>>>>> b976b022
}<|MERGE_RESOLUTION|>--- conflicted
+++ resolved
@@ -264,1306 +264,6 @@
       |}
       |""".stripMargin
 
-  def eisErrorResponse(errorCode: String, errorMessage: String): String =
-    Json
-      .parse(
-        s"""
-           |{
-           |  "errorDetail": {
-           |    "timestamp": "2023-09-14T11:29:18Z",
-           |    "correlationId": "$correlationId",
-           |    "errorCode": "$errorCode",
-           |    "errorMessage": "$errorMessage",
-           |    "source": "BACKEND",
-           |    "sourceFaultDetail": {
-           |      "detail": null
-           |    }
-           |  }
-           |}
-           |""".stripMargin
-      )
-      .toString()
-
-  override def hawkConnectorPath: String = "/tgp/puttgprecord/v1"
-
-  override def beforeEach(): Unit = {
-    super.beforeEach()
-
-    reset()
-    withAuthorizedTrader()
-
-    when(uuidService.uuid).thenReturn("d677693e-9981-4ee3-8574-654981ebe606")
-    when(dateTimeService.timestamp).thenReturn(Instant.parse("2021-12-17T09:30:47.456Z"))
-  }
-
-  "attempting to update a record, when" - {
-    "the request is" - {
-      "valid, specifically" - {
-        "with all request fields" in {
-          stubPutRequestForEis(OK, Some(updateRecordEisResponseData.toString()))
-
-          val response = wsClient
-            .url(url)
-            .withHttpHeaders(
-              List(
-                "Content-Type" -> "application/json",
-                "Accept"       -> "application/vnd.hmrc.1.0+json",
-                "X-Client-ID"  -> "tss"
-              ): _*
-            )
-            .put(Json.parse(updateRecordRequestData))
-            .futureValue
-
-          response.status shouldBe OK
-          response.json   shouldBe Json.toJson(updateRecordResponseData)
-
-          verifyThatDownstreamApiWasCalled(hawkConnectorPath)
-        }
-        "with optional null request fields" in {
-          stubPutRequestForEis(
-            OK,
-            Some(updateEisRecordResponseDataWithOptionalFields.toString())
-          )
-
-          val response = wsClient
-            .url(url)
-            .withHttpHeaders(
-              Seq(
-                "Content-Type" -> "application/json",
-                "Accept"       -> "application/vnd.hmrc.1.0+json",
-                "X-Client-ID"  -> "tss"
-              ): _*
-            )
-            .put(Json.parse(updateRecordRequestDataWithOptionalNullFields))
-            .futureValue
-
-          response.status shouldBe OK
-          response.json   shouldBe Json.toJson(updateRecordResponseDataWithOptionalFields)
-
-          verifyThatDownstreamApiWasCalled(hawkConnectorPath)
-        }
-
-        "valid but the integration call fails with response:" - {
-          "Forbidden" in {
-            stubPutRequestForEis(FORBIDDEN)
-
-            val response = wsClient
-              .url(url)
-              .withHttpHeaders(
-                Seq(
-                  "Content-Type" -> "application/json",
-                  "Accept"       -> "application/vnd.hmrc.1.0+json",
-                  "X-Client-ID"  -> "tss"
-                ): _*
-              )
-              .put(Json.parse(updateRecordRequestData))
-              .futureValue
-
-            response.status shouldBe FORBIDDEN
-            response.json   shouldBe Json.obj(
-              "correlationId" -> Json.toJson(correlationId),
-              "code"          -> Json.toJson("FORBIDDEN"),
-              "message"       -> Json.toJson("Forbidden")
-            )
-
-            verifyThatDownstreamApiWasCalled(hawkConnectorPath)
-          }
-          "Not Found" in {
-            stubPutRequestForEis(NOT_FOUND)
-
-            val response = wsClient
-              .url(url)
-              .withHttpHeaders(
-                Seq(
-                  "Content-Type" -> "application/json",
-                  "Accept"       -> "application/vnd.hmrc.1.0+json",
-                  "X-Client-ID"  -> "tss"
-                ): _*
-              )
-              .put(Json.parse(updateRecordRequestData))
-              .futureValue
-
-            response.status shouldBe NOT_FOUND
-            response.json   shouldBe Json.obj(
-              "correlationId" -> Json.toJson(correlationId),
-              "code"          -> Json.toJson("NOT_FOUND"),
-              "message"       -> Json.toJson("Not Found")
-            )
-
-            verifyThatDownstreamApiWasCalled(hawkConnectorPath)
-          }
-          "Bad Gateway" in {
-            stubPutRequestForEis(BAD_GATEWAY)
-
-            val response = wsClient
-              .url(url)
-              .withHttpHeaders(
-                Seq(
-                  "Content-Type" -> "application/json",
-                  "Accept"       -> "application/vnd.hmrc.1.0+json",
-                  "X-Client-ID"  -> "tss"
-                ): _*
-              )
-              .put(Json.parse(updateRecordRequestDataWithOptionalNullFields))
-              .futureValue
-
-            response.status shouldBe BAD_GATEWAY
-            response.json   shouldBe Json.obj(
-              "correlationId" -> Json.toJson(correlationId),
-              "code"          -> Json.toJson("BAD_GATEWAY"),
-              "message"       -> Json.toJson("Bad Gateway")
-            )
-
-            verifyThatDownstreamApiWasRetried(hawkConnectorPath)
-          }
-          "Service Unavailable" in {
-            stubPutRequestForEis(SERVICE_UNAVAILABLE)
-
-            val response = wsClient
-              .url(url)
-              .withHttpHeaders(
-                Seq(
-                  "Content-Type" -> "application/json",
-                  "Accept"       -> "application/vnd.hmrc.1.0+json",
-                  "X-Client-ID"  -> "tss"
-                ): _*
-              )
-              .put(Json.parse(updateRecordRequestData))
-              .futureValue
-
-            response.status shouldBe SERVICE_UNAVAILABLE
-            response.json   shouldBe Json.obj(
-              "correlationId" -> Json.toJson(correlationId),
-              "code"          -> Json.toJson("SERVICE_UNAVAILABLE"),
-              "message"       -> Json.toJson("Service Unavailable")
-            )
-
-            verifyThatDownstreamApiWasCalled(hawkConnectorPath)
-          }
-        }
-
-        "Internal Server Error with 201 errorCode" in {
-          stubPutRequestForEis(
-            INTERNAL_SERVER_ERROR,
-            Some(eisErrorResponse("201", "Internal Server Error"))
-          )
-
-          val response = wsClient
-            .url(url)
-            .withHttpHeaders(
-              Seq(
-                "Content-Type" -> "application/json",
-                "Accept"       -> "application/vnd.hmrc.1.0+json",
-                "X-Client-ID"  -> "tss"
-              ): _*
-            )
-            .put(Json.parse(updateRecordRequestData))
-            .futureValue
-
-          response.status shouldBe INTERNAL_SERVER_ERROR
-
-          (response.json \ "correlationId").as[String] shouldBe correlationId
-          (response.json \ "code").as[String]          shouldBe "INVALID_OR_EMPTY_PAYLOAD"
-          (response.json \ "message").as[String]       shouldBe "Invalid Response Payload or Empty payload"
-
-          verifyThatDownstreamApiWasCalled(hawkConnectorPath)
-        }
-        "Internal Server Error with 401 errorCode" in {
-          stubPutRequestForEis(
-            INTERNAL_SERVER_ERROR,
-            Some(eisErrorResponse("401", "Unauthorized"))
-          )
-
-          val response = wsClient
-            .url(url)
-            .withHttpHeaders(
-              Seq(
-                "Content-Type" -> "application/json",
-                "Accept"       -> "application/vnd.hmrc.1.0+json",
-                "X-Client-ID"  -> "tss"
-              ): _*
-            )
-            .put(Json.parse(updateRecordRequestData))
-            .futureValue
-
-          response.status shouldBe INTERNAL_SERVER_ERROR
-          response.json   shouldBe Json.obj(
-            "correlationId" -> Json.toJson(correlationId),
-            "code"          -> Json.toJson("UNAUTHORIZED"),
-            "message"       -> Json.toJson("Unauthorized")
-          )
-
-          verifyThatDownstreamApiWasCalled(hawkConnectorPath)
-        }
-        "Internal Server Error with 500 errorCode" in {
-          stubPutRequestForEis(
-            INTERNAL_SERVER_ERROR,
-            Some(eisErrorResponse("500", "Internal Server Error"))
-          )
-
-          val response = wsClient
-            .url(url)
-            .withHttpHeaders(
-              Seq(
-                "Content-Type" -> "application/json",
-                "Accept"       -> "application/vnd.hmrc.1.0+json",
-                "X-Client-ID"  -> "tss"
-              ): _*
-            )
-            .put(Json.parse(updateRecordRequestData))
-            .futureValue
-
-          response.status shouldBe INTERNAL_SERVER_ERROR
-          response.json   shouldBe Json.obj(
-            "correlationId" -> Json.toJson(correlationId),
-            "code"          -> Json.toJson("INTERNAL_SERVER_ERROR"),
-            "message"       -> Json.toJson("Internal Server Error")
-          )
-
-          verifyThatDownstreamApiWasCalled(hawkConnectorPath)
-        }
-        "Internal Server Error with 404 errorCode" in {
-          stubPutRequestForEis(
-            INTERNAL_SERVER_ERROR,
-            Some(eisErrorResponse("404", "Not Found"))
-          )
-
-          val response = wsClient
-            .url(url)
-            .withHttpHeaders(
-              Seq(
-                "Content-Type" -> "application/json",
-                "Accept"       -> "application/vnd.hmrc.1.0+json",
-                "X-Client-ID"  -> "tss"
-              ): _*
-            )
-            .put(Json.parse(updateRecordRequestData))
-            .futureValue
-
-          response.status shouldBe INTERNAL_SERVER_ERROR
-          response.json   shouldBe Json.obj(
-            "correlationId" -> Json.toJson(correlationId),
-            "code"          -> Json.toJson("NOT_FOUND"),
-            "message"       -> Json.toJson("Not Found")
-          )
-
-          verifyThatDownstreamApiWasCalled(hawkConnectorPath)
-        }
-        "Internal Server Error with 502 errorCode" in {
-          stubPutRequestForEis(
-            INTERNAL_SERVER_ERROR,
-            Some(eisErrorResponse("502", "Bad Gateway"))
-          )
-
-          val response = wsClient
-            .url(url)
-            .withHttpHeaders(
-              "Content-Type" -> "application/json",
-              "Accept"       -> "application/vnd.hmrc.1.0+json",
-              "X-Client-ID"  -> "tss"
-            )
-            .put(updateRecordRequestData)
-            .futureValue
-
-          response.status shouldBe INTERNAL_SERVER_ERROR
-          response.json   shouldBe Json.obj(
-            "correlationId" -> correlationId,
-            "code"          -> "BAD_GATEWAY",
-            "message"       -> "Bad Gateway"
-          )
-
-          verifyThatDownstreamApiWasRetried(hawkConnectorPath)
-        }
-      }
-
-    }
-
-  }
-
-<<<<<<< HEAD
-          verifyThatDownstreamApiWasCalled(hawkConnectorPath)
-        }
-        "Bad Request with more than one error details" in {
-          stubPutRequestForEis(
-            BAD_REQUEST,
-            Some(s"""
-                 |{
-                 |  "errorDetail": {
-                 |    "timestamp": "2023-09-14T11:29:18Z",
-                 |    "correlationId": "$correlationId",
-                 |    "errorCode": "400",
-                 |    "errorMessage": "Invalid request parameter",
-                 |    "source": "BACKEND",
-                 |    "sourceFaultDetail": {
-                 |      "detail": [
-                 |      "error: 025, message: Invalid request parameter recordId",
-                 |      "error: 026, message: recordId doesn’t exist in the database"
-                 |      ]
-                 |    }
-                 |  }
-                 |}
-                 |""".stripMargin)
-          )
-
-          val response = wsClient
-            .url(url)
-            .withHttpHeaders(
-              ("Content-Type", "application/json"),
-              ("Accept", "application/vnd.hmrc.1.0+json"),
-              ("X-Client-ID", "tss")
-            )
-            .put(updateRecordRequestData)
-            .futureValue
-
-          response.status shouldBe BAD_REQUEST
-          response.json   shouldBe Json.obj(
-            "correlationId" -> correlationId,
-            "code"          -> "BAD_REQUEST",
-            "message"       -> "Bad Request",
-            "errors"        -> Json.arr(
-              Json.obj(
-                "code"        -> "INVALID_REQUEST_PARAMETER",
-                "message"     -> "The recordId has been provided in the wrong format",
-                "errorNumber" -> 25
-              ),
-              Json.obj(
-                "code"        -> "INVALID_REQUEST_PARAMETER",
-                "message"     -> "The requested recordId doesn’t exist",
-                "errorNumber" -> 26
-              )
-            )
-          )
-
-          verifyThatDownstreamApiWasCalled(hawkConnectorPath)
-        }
-        "Bad Request with unexpected error" in {
-          stubPutRequestForEis(
-            BAD_REQUEST,
-            Some(s"""
-                 |{
-                 |  "errorDetail": {
-                 |    "timestamp": "2023-09-14T11:29:18Z",
-                 |    "correlationId": "d677693e-9981-4ee3-8574-654981ebe606",
-                 |    "errorCode": "400",
-                 |    "errorMessage": "Invalid request parameter",
-                 |    "source": "BACKEND",
-                 |    "sourceFaultDetail": {
-                 |      "detail": [
-                 |      "error: 040, message: undefined"
-                 |      ]
-                 |    }
-                 |  }
-                 |}
-                 |""".stripMargin)
-          )
-
-          val response = wsClient
-            .url(url)
-            .withHttpHeaders(
-              ("Content-Type", "application/json"),
-              ("Accept", "application/vnd.hmrc.1.0+json"),
-              ("X-Client-ID", "tss")
-            )
-            .put(updateRecordRequestData)
-            .futureValue
-
-          response.status shouldBe BAD_REQUEST
-          response.json   shouldBe Json.obj(
-            "correlationId" -> correlationId,
-            "code"          -> "BAD_REQUEST",
-            "message"       -> "Bad Request",
-            "errors"        -> Json.arr(
-              Json.obj(
-                "code"        -> "UNEXPECTED_ERROR",
-                "message"     -> "Unrecognised error number",
-                "errorNumber" -> 40
-              )
-            )
-          )
-
-          verifyThatDownstreamApiWasCalled(hawkConnectorPath)
-        }
-        "Bad Request when no error list found" in {
-          stubPutRequestForEis(
-            BAD_REQUEST,
-            Some(s"""
-                 |{
-                 |  "errorDetail": {
-                 |    "timestamp": "2023-09-14T11:29:18Z",
-                 |    "correlationId": "d677693e-9981-4ee3-8574-654981ebe606",
-                 |    "errorCode": "400",
-                 |    "errorMessage": "Invalid request parameter",
-                 |    "source": "BACKEND",
-                 |    "sourceFaultDetail": {
-                 |      "detail": ["error"]
-                 |    }
-                 |  }
-                 |}
-                 |""".stripMargin)
-          )
-
-          val response = wsClient
-            .url(url)
-            .withHttpHeaders(
-              ("Content-Type", "application/json"),
-              ("Accept", "application/vnd.hmrc.1.0+json"),
-              ("X-Client-ID", "tss")
-            )
-            .put(updateRecordRequestData)
-            .futureValue
-
-          response.status shouldBe BAD_REQUEST
-          response.json   shouldBe Json.obj(
-            "correlationId" -> correlationId,
-            "code"          -> "BAD_REQUEST",
-            "message"       -> s"Bad Request"
-          )
-
-          verifyThatDownstreamApiWasCalled(hawkConnectorPath)
-        }
-        "Bad Request with invalid json" in {
-          stubPutRequestForEis(
-            BAD_REQUEST,
-            Some(s"""
-                 | {
-                 |    "invalid": "error"
-                 |  }
-                 |""".stripMargin)
-          )
-
-          val response = wsClient
-            .url(url)
-            .withHttpHeaders(
-              ("Content-Type", "application/json"),
-              ("Accept", "application/vnd.hmrc.1.0+json"),
-              ("X-Client-ID", "tss")
-            )
-            .put(updateRecordRequestData)
-            .futureValue
-
-          response.status shouldBe BAD_REQUEST
-          response.json   shouldBe Json.obj(
-            "correlationId" -> correlationId,
-            "code"          -> "UNEXPECTED_ERROR",
-            "message"       -> "Unexpected Error"
-          )
-
-          verifyThatDownstreamApiWasCalled(hawkConnectorPath)
-        }
-      }
-      "invalid, specifically" - {
-        "missing required header" in {
-          val response = wsClient
-            .url(url)
-            .withHttpHeaders(("Content-Type", "application/json"))
-            .patch(updateRecordRequestData)
-            .futureValue
-
-          response.status shouldBe BAD_REQUEST
-          response.json   shouldBe Json.obj(
-            "correlationId" -> correlationId,
-            "code"          -> "BAD_REQUEST",
-            "message"       -> "Bad Request",
-            "errors"        -> Json.arr(
-              Json.obj(
-                "code"        -> "INVALID_HEADER",
-                "message"     -> "Missing mandatory header X-Client-ID",
-                "errorNumber" -> 6000
-              )
-            )
-          )
-
-          verifyThatDownstreamApiWasNotCalled(hawkConnectorPath)
-        }
-        "missing required request field" in {
-          val response = wsClient
-            .url(url)
-            .withHttpHeaders(
-              ("Content-Type", "application/json"),
-              ("Accept", "application/vnd.hmrc.1.0+json"),
-              ("X-Client-ID", "tss")
-            )
-            .put(invalidRequestData)
-            .futureValue
-
-          response.status shouldBe BAD_REQUEST
-          response.json   shouldBe Json.obj(
-            "correlationId" -> correlationId,
-            "code"          -> "BAD_REQUEST",
-            "message"       -> "Bad Request",
-            "errors"        -> Json.arr(
-              Json.obj(
-                "code"        -> "INVALID_REQUEST_PARAMETER",
-                "message"     -> "Mandatory field actorId was missing from body or is in the wrong format",
-                "errorNumber" -> 8
-              )
-            )
-          )
-
-          verifyThatDownstreamApiWasNotCalled(hawkConnectorPath)
-        }
-        "for optional fields" in {
-          val response = wsClient
-            .url(url)
-            .withHttpHeaders(
-              ("Content-Type", "application/json"),
-              ("Accept", "application/vnd.hmrc.1.0+json"),
-              ("X-Client-ID", "tss")
-            )
-            .put(invalidOptionalRequestData)
-            .futureValue
-
-          response.status shouldBe BAD_REQUEST
-          response.json   shouldBe Json.obj(
-            "correlationId" -> correlationId,
-            "code"          -> "BAD_REQUEST",
-            "message"       -> "Bad Request",
-            "errors"        -> Json.arr(
-              Json.obj(
-                "code"        -> "INVALID_REQUEST_PARAMETER",
-                "message"     -> "Optional field type is in the wrong format",
-                "errorNumber" -> 17
-              ),
-              Json.obj(
-                "code"        -> "INVALID_REQUEST_PARAMETER",
-                "message"     -> "Optional field conditionTraderText is in the wrong format",
-                "errorNumber" -> 20
-              ),
-              Json.obj(
-                "code"        -> "INVALID_REQUEST_PARAMETER",
-                "message"     -> "Optional field assessmentId is in the wrong format",
-                "errorNumber" -> 15
-              ),
-              Json.obj(
-                "code"        -> "INVALID_REQUEST_PARAMETER",
-                "message"     -> "Optional field conditionDescription is in the wrong format",
-                "errorNumber" -> 19
-              ),
-              Json.obj(
-                "code"        -> "INVALID_REQUEST_PARAMETER",
-                "message"     -> "Optional field measurementUnit is in the wrong format",
-                "errorNumber" -> 22
-              ),
-              Json.obj(
-                "code"        -> "INVALID_REQUEST_PARAMETER",
-                "message"     -> "Optional field conditionId is in the wrong format",
-                "errorNumber" -> 18
-              )
-            )
-          )
-
-          verifyThatDownstreamApiWasNotCalled(hawkConnectorPath)
-        }
-        "for optional assessment array fields" in {
-          val response = wsClient
-            .url(url)
-            .withHttpHeaders(
-              ("Content-Type", "application/json"),
-              ("Accept", "application/vnd.hmrc.1.0+json"),
-              ("X-Client-ID", "tss")
-            )
-            .put(invalidUpdateRecordRequestDataForAssessmentArray)
-            .futureValue
-
-          response.status shouldBe BAD_REQUEST
-          response.json   shouldBe Json.obj(
-            "correlationId" -> correlationId,
-            "code"          -> "BAD_REQUEST",
-            "message"       -> "Bad Request",
-            "errors"        -> Json.arr(
-              Json.obj(
-                "code"        -> "INVALID_REQUEST_PARAMETER",
-                "message"     -> "Optional field assessmentId is in the wrong format",
-                "errorNumber" -> 15
-              ),
-              Json.obj(
-                "code"        -> "INVALID_REQUEST_PARAMETER",
-                "message"     -> "Optional field conditionId is in the wrong format",
-                "errorNumber" -> 18
-              ),
-              Json.obj(
-                "code"        -> "INVALID_REQUEST_PARAMETER",
-                "message"     -> "Optional field primaryCategory is in the wrong format",
-                "errorNumber" -> 16
-              ),
-              Json.obj(
-                "code"        -> "INVALID_REQUEST_PARAMETER",
-                "message"     -> "Optional field type is in the wrong format",
-                "errorNumber" -> 17
-              )
-            )
-          )
-
-          verifyThatDownstreamApiWasNotCalled(hawkConnectorPath)
-        }
-        "for a mandatory field actorId and an optional filed comcode" in {
-          val response = wsClient
-            .url(url)
-            .withHttpHeaders(
-              ("Content-Type", "application/json"),
-              ("Accept", "application/vnd.hmrc.1.0+json"),
-              ("X-Client-ID", "tss")
-            )
-            .patch(invalidActorIdAndComcodeRequestData)
-            .futureValue
-
-          response.status shouldBe BAD_REQUEST
-          response.json   shouldBe Json.obj(
-            "correlationId" -> correlationId,
-            "code"          -> "BAD_REQUEST",
-            "message"       -> "Bad Request",
-            "errors"        -> Json.arr(
-              Json.obj(
-                "code"        -> "INVALID_REQUEST_PARAMETER",
-                "message"     -> "Optional field comcode was missing from body or is in the wrong format",
-                "errorNumber" -> 11
-              ),
-              Json.obj(
-                "code"        -> "INVALID_REQUEST_PARAMETER",
-                "message"     -> "Mandatory field actorId was missing from body or is in the wrong format",
-                "errorNumber" -> 8
-              )
-            )
-          )
-
-          verifyThatDownstreamApiWasNotCalled(hawkConnectorPath)
-        }
-      }
-      "forbidden with any of the following" - {
-        "EORI number is not authorized" in {
-
-          val response = wsClient
-            .url(fullUrl(s"/traders/GB123456789015/records/$recordId"))
-            .withHttpHeaders(
-              ("Content-Type", "application/json"),
-              ("Accept", "application/vnd.hmrc.1.0+json"),
-              ("X-Client-ID", "tss")
-            )
-            .patch(updateRecordRequestData)
-            .futureValue
-
-          response.status shouldBe FORBIDDEN
-          response.json   shouldBe Json.obj(
-            "correlationId" -> correlationId,
-            "code"          -> "FORBIDDEN",
-            "message"       -> s"EORI number is incorrect"
-          )
-
-          verifyThatDownstreamApiWasNotCalled(hawkConnectorPath)
-        }
-
-        "incorrect enrolment key is used to authorise " in {
-          withAuthorizedTrader(enrolment = Enrolment("OTHER-ENROLMENT-KEY"))
-
-          val response = wsClient
-            .url(url)
-            .withHttpHeaders(
-              ("Content-Type", "application/json"),
-              ("Accept", "application/vnd.hmrc.1.0+json"),
-              ("X-Client-ID", "tss")
-            )
-            .patch(updateRecordRequestData)
-            .futureValue
-
-          response.status shouldBe FORBIDDEN
-          response.json   shouldBe Json.obj(
-            "correlationId" -> correlationId,
-            "code"          -> "FORBIDDEN",
-            "message"       -> s"EORI number is incorrect"
-          )
-
-          verifyThatDownstreamApiWasNotCalled(hawkConnectorPath)
-        }
-      }
-    }
-  }
-
-  private def stubPutRequestForEis(httpStatus: Int, responseBody: Option[String] = None) =
-    stubFor(
-      put(urlEqualTo(s"$hawkConnectorPath"))
-        .willReturn(
-          aResponse()
-            .withHeader("Content-Type", "application/json")
-            .withStatus(httpStatus)
-            .withBody(responseBody.orNull)
-        )
-    )
-
-  private lazy val updateRecordEisResponseData: JsValue =
-    Json
-      .parse("""
-        |{
-        |  "recordId": "b2fa315b-2d31-4629-90fc-a7b1a5119873",
-        |  "eori": "GB123456789012",
-        |  "actorId": "GB098765432112",
-        |  "traderRef": "BAN001001",
-        |  "comcode": "10410100",
-        |  "accreditationStatus": "Withdrawn",
-        |  "goodsDescription": "Organic bananas",
-        |  "countryOfOrigin": "EC",
-        |  "category": 1,
-        |  "supplementaryUnit": 500,
-        |  "measurementUnit": "Square metre (m2)",
-        |  "comcodeEffectiveFromDate": "2024-11-18T23:20:19Z",
-        |  "comcodeEffectiveToDate": "2024-11-18T23:20:19Z",
-        |  "version": 1,
-        |  "active": true,
-        |  "toReview": false,
-        |  "reviewReason": "Commodity code change",
-        |  "declarable": "SPIMM",
-        |  "ukimsNumber": "XIUKIM47699357400020231115081800",
-        |  "nirmsNumber": "RMS-GB-123456",
-        |  "niphlNumber": "12345",
-        |  "createdDateTime": "2024-11-18T23:20:19Z",
-        |  "updatedDateTime": "2024-11-18T23:20:19Z",
-        |  "assessments": [
-        |    {
-        |      "assessmentId": "abc123",
-        |      "primaryCategory": 1,
-        |      "condition": {
-        |        "type": "abc123",
-        |        "conditionId": "Y923",
-        |        "conditionDescription": "Products not considered as waste according to Regulation (EC) No 1013/2006 as retained in UK law",
-        |        "conditionTraderText": "Excluded product"
-        |      }
-        |    }
-        |  ]
-        |}
-        |""".stripMargin)
-
-  private lazy val updateRecordResponseData: JsValue =
-    Json
-      .parse("""
-               |{
-               |  "recordId": "b2fa315b-2d31-4629-90fc-a7b1a5119873",
-               |  "eori": "GB123456789012",
-               |  "actorId": "GB098765432112",
-               |  "traderRef": "BAN001001",
-               |  "comcode": "10410100",
-               |  "adviceStatus": "Advice request withdrawn",
-               |  "goodsDescription": "Organic bananas",
-               |  "countryOfOrigin": "EC",
-               |  "category": 1,
-               |  "supplementaryUnit": 500,
-               |  "measurementUnit": "Square metre (m2)",
-               |  "comcodeEffectiveFromDate": "2024-11-18T23:20:19Z",
-               |  "comcodeEffectiveToDate": "2024-11-18T23:20:19Z",
-               |  "version": 1,
-               |  "active": true,
-               |  "toReview": false,
-               |  "reviewReason": "Commodity code change",
-               |  "declarable": "SPIMM",
-               |  "ukimsNumber": "XIUKIM47699357400020231115081800",
-               |  "nirmsNumber": "RMS-GB-123456",
-               |  "niphlNumber": "12345",
-               |  "createdDateTime": "2024-11-18T23:20:19Z",
-               |  "updatedDateTime": "2024-11-18T23:20:19Z",
-               |  "assessments": [
-               |    {
-               |      "assessmentId": "abc123",
-               |      "primaryCategory": 1,
-               |      "condition": {
-               |        "type": "abc123",
-               |        "conditionId": "Y923",
-               |        "conditionDescription": "Products not considered as waste according to Regulation (EC) No 1013/2006 as retained in UK law",
-               |        "conditionTraderText": "Excluded product"
-               |      }
-               |    }
-               |  ]
-               |}
-               |""".stripMargin)
-
-  private lazy val updateEisRecordResponseDataWithOptionalFields: JsValue =
-    Json
-      .parse("""
-               |{
-               |  "recordId": "b2fa315b-2d31-4629-90fc-a7b1a5119873",
-               |  "eori": "GB123456789012",
-               |  "actorId": "GB098765432112",
-               |  "traderRef": "BAN001001",
-               |  "comcode": "10410100",
-               |  "accreditationStatus": "Not Requested",
-               |  "goodsDescription": "Organic bananas",
-               |  "countryOfOrigin": "EC",
-               |  "category": 1,
-               |  "assessments": [
-               |        {
-               |            "assessmentId": null,
-               |            "primaryCategory": null,
-               |            "condition": {
-               |                "type": null,
-               |                "conditionId": null,
-               |                "conditionDescription": null,
-               |                "conditionTraderText": null
-               |            }
-               |        }
-               |    ],
-               |  "supplementaryUnit": 500,
-               |  "measurementUnit": "Square metre (m2)",
-               |  "comcodeEffectiveFromDate": "2024-11-18T23:20:19Z",
-               |  "comcodeEffectiveToDate": null,
-               |  "version": 1,
-               |  "active": true,
-               |  "toReview": true,
-               |  "reviewReason": "measure",
-               |  "declarable": "SPIMM",
-               |  "ukimsNumber": "XIUKIM47699357400020231115081800",
-               |  "nirmsNumber": "RMS-GB-123456",
-               |  "niphlNumber": "12345",
-               |  "createdDateTime": "2024-11-18T23:20:19Z",
-               |  "updatedDateTime": "2024-11-18T23:20:19Z"
-               |}
-               |""".stripMargin)
-
-  private lazy val updateEisRecordResponseDataWithConditionOptionalFields: JsValue =
-    Json
-      .parse("""
-               |{
-               |  "recordId": "b2fa315b-2d31-4629-90fc-a7b1a5119873",
-               |  "eori": "GB123456789012",
-               |  "actorId": "GB098765432112",
-               |  "traderRef": "BAN001001",
-               |  "comcode": "10410100",
-               |  "accreditationStatus": "Not Requested",
-               |  "goodsDescription": "Organic bananas",
-               |  "countryOfOrigin": "EC",
-               |  "category": 1,
-               |  "assessments": [
-               |        {
-               |            "assessmentId": null,
-               |            "primaryCategory": null,
-               |            "condition": null
-               |        }
-               |    ],
-               |  "supplementaryUnit": 500,
-               |  "measurementUnit": "Square metre (m2)",
-               |  "comcodeEffectiveFromDate": "2024-11-18T23:20:19Z",
-               |  "comcodeEffectiveToDate": null,
-               |  "version": 1,
-               |  "active": true,
-               |  "toReview": true,
-               |  "reviewReason": "measure",
-               |  "declarable": "SPIMM",
-               |  "ukimsNumber": "XIUKIM47699357400020231115081800",
-               |  "nirmsNumber": "RMS-GB-123456",
-               |  "niphlNumber": "12345",
-               |  "createdDateTime": "2024-11-18T23:20:19Z",
-               |  "updatedDateTime": "2024-11-18T23:20:19Z"
-               |}
-               |""".stripMargin)
-
-  private lazy val updateEisRecordResponseDataWithSomeOptionalFields: JsValue =
-    Json
-      .parse("""
-               |{
-               |  "recordId": "b2fa315b-2d31-4629-90fc-a7b1a5119873",
-               |  "eori": "GB123456789012",
-               |  "actorId": "GB098765432112",
-               |  "traderRef": "BAN001001",
-               |  "comcode": "10410100",
-               |  "accreditationStatus": "Not Requested",
-               |  "goodsDescription": "Organic bananas",
-               |  "countryOfOrigin": "EC",
-               |  "category": 1,
-               |  "assessments": [
-               |        {
-               |            "assessmentId": null,
-               |            "primaryCategory": 1
-               |        }
-               |    ],
-               |  "supplementaryUnit": 500,
-               |  "measurementUnit": "Square metre (m2)",
-               |  "comcodeEffectiveFromDate": "2024-11-18T23:20:19Z",
-               |  "comcodeEffectiveToDate": null,
-               |  "version": 1,
-               |  "active": true,
-               |  "toReview": false,
-               |  "reviewReason": "Commodity code change",
-               |  "declarable": "SPIMM",
-               |  "ukimsNumber": "XIUKIM47699357400020231115081800",
-               |  "nirmsNumber": "RMS-GB-123456",
-               |  "niphlNumber": "12345",
-               |  "createdDateTime": "2024-11-18T23:20:19Z",
-               |  "updatedDateTime": "2024-11-18T23:20:19Z"
-               |}
-               |""".stripMargin)
-
-  private lazy val updateRecordResponseDataWithOptionalFields: JsValue =
-    Json
-      .parse("""
-               |{
-               |  "recordId": "b2fa315b-2d31-4629-90fc-a7b1a5119873",
-               |  "eori": "GB123456789012",
-               |  "actorId": "GB098765432112",
-               |  "traderRef": "BAN001001",
-               |  "comcode": "10410100",
-               |  "adviceStatus": "Not Requested",
-               |  "goodsDescription": "Organic bananas",
-               |  "countryOfOrigin": "EC",
-               |  "category": 1,
-               |  "assessments": [],
-               |  "supplementaryUnit": 500,
-               |  "measurementUnit": "Square metre (m2)",
-               |  "comcodeEffectiveFromDate": "2024-11-18T23:20:19Z",
-               |  "version": 1,
-               |  "active": true,
-               |  "toReview": true,
-               |  "reviewReason": "measure",
-               |  "declarable": "SPIMM",
-               |  "ukimsNumber": "XIUKIM47699357400020231115081800",
-               |  "nirmsNumber": "RMS-GB-123456",
-               |  "niphlNumber": "12345",
-               |  "createdDateTime": "2024-11-18T23:20:19Z",
-               |  "updatedDateTime": "2024-11-18T23:20:19Z"
-               |}
-               |""".stripMargin)
-
-  private lazy val updateRecordResponseDataWithSomeOptionalFields: JsValue =
-    Json
-      .parse("""
-               |{
-               |  "recordId": "b2fa315b-2d31-4629-90fc-a7b1a5119873",
-               |  "eori": "GB123456789012",
-               |  "actorId": "GB098765432112",
-               |  "traderRef": "BAN001001",
-               |  "comcode": "10410100",
-               |  "adviceStatus": "Not Requested",
-               |  "goodsDescription": "Organic bananas",
-               |  "countryOfOrigin": "EC",
-               |  "category": 1,
-               |  "assessments": [
-               |        {
-               |            "primaryCategory": 1
-               |        }
-               |    ],
-               |  "supplementaryUnit": 500,
-               |  "measurementUnit": "Square metre (m2)",
-               |  "comcodeEffectiveFromDate": "2024-11-18T23:20:19Z",
-               |  "version": 1,
-               |  "active": true,
-               |  "toReview": false,
-               |  "reviewReason": "Commodity code change",
-               |  "declarable": "SPIMM",
-               |  "ukimsNumber": "XIUKIM47699357400020231115081800",
-               |  "nirmsNumber": "RMS-GB-123456",
-               |  "niphlNumber": "12345",
-               |  "createdDateTime": "2024-11-18T23:20:19Z",
-               |  "updatedDateTime": "2024-11-18T23:20:19Z"
-               |}
-               |""".stripMargin)
-
-  private lazy val updateRecordRequestData: String =
-    s"""
-        |{
-        |    "eori": "$eori",
-        |    "actorId": "GB098765432112",
-        |    "recordId": "$recordId",
-        |    "traderRef": "BAN001001",
-        |    "comcode": "10410100",
-        |    "goodsDescription": "Organic bananas",
-        |    "countryOfOrigin": "EC",
-        |    "category": 1,
-        |    "assessments": [
-        |        {
-        |            "assessmentId": "abc123",
-        |            "primaryCategory": 1,
-        |            "condition": {
-        |                "type": "abc123",
-        |                "conditionId": "Y923",
-        |                "conditionDescription": "Products not considered as waste according to Regulation (EC) No 1013/2006 as retained in UK law",
-        |                "conditionTraderText": "Excluded product"
-        |            }
-        |        }
-        |    ],
-        |    "supplementaryUnit": 500,
-        |    "measurementUnit": "Square metre (m2)",
-        |    "comcodeEffectiveFromDate": "2024-11-18T23:20:19Z",
-        |    "comcodeEffectiveToDate": "2024-11-18T23:20:19Z"
-        |}
-        |""".stripMargin
-
-  private lazy val updateRecordRequestDataWithOptionalNullFields: String =
-    """
-      |{
-      |    "eori": "GB123456789001",
-      |    "actorId": "GB098765432112",
-      |    "recordId": "8ebb6b04-6ab0-4fe2-ad62-e6389a8a204f",
-      |    "traderRef": "BAN001001",
-      |    "comcode": "10410100",
-      |    "goodsDescription": "Organic bananas",
-      |    "countryOfOrigin": "EC",
-      |    "category": 1,
-      |    "assessments": [
-      |        {
-      |            "assessmentId": null,
-      |            "primaryCategory": null,
-      |            "condition": {
-      |                "type": null,
-      |                "conditionId": null,
-      |                "conditionDescription": null,
-      |                "conditionTraderText": null
-      |            }
-      |        }
-      |    ],
-      |    "supplementaryUnit": 500,
-      |    "measurementUnit": "Square metre (m2)",
-      |    "comcodeEffectiveFromDate": "2024-11-18T23:20:19Z",
-      |    "comcodeEffectiveToDate": null
-      |}
-      |""".stripMargin
-
-  private lazy val updateRecordRequestDataWithConditionOptionalNullFields: String =
-    """
-      |{
-      |    "eori": "GB123456789001",
-      |    "actorId": "GB098765432112",
-      |    "recordId": "8ebb6b04-6ab0-4fe2-ad62-e6389a8a204f",
-      |    "traderRef": "BAN001001",
-      |    "comcode": "10410100",
-      |    "goodsDescription": "Organic bananas",
-      |    "countryOfOrigin": "EC",
-      |    "category": 1,
-      |    "assessments": [
-      |        {
-      |            "assessmentId": null,
-      |            "primaryCategory": null,
-      |            "condition": null
-      |        }
-      |    ],
-      |    "supplementaryUnit": 500,
-      |    "measurementUnit": "Square metre (m2)",
-      |    "comcodeEffectiveFromDate": "2024-11-18T23:20:19Z",
-      |    "comcodeEffectiveToDate": null
-      |}
-      |""".stripMargin
-
-  private lazy val updateRecordRequestDataWithSomeOptionalNullFields: String =
-    """
-      |{
-      |    "eori": "GB123456789001",
-      |    "actorId": "GB098765432112",
-      |    "recordId": "8ebb6b04-6ab0-4fe2-ad62-e6389a8a204f",
-      |    "traderRef": "BAN001001",
-      |    "comcode": "10410100",
-      |    "goodsDescription": "Organic bananas",
-      |    "countryOfOrigin": "EC",
-      |    "category": 1,
-      |    "assessments": [
-      |        {
-      |            "assessmentId": null,
-      |            "primaryCategory": 1
-      |        }
-      |    ],
-      |    "supplementaryUnit": 500,
-      |    "measurementUnit": "Square metre (m2)",
-      |    "comcodeEffectiveFromDate": "2024-11-18T23:20:19Z",
-      |    "comcodeEffectiveToDate": null
-      |}
-      |""".stripMargin
-
-  private lazy val updateRecordRequiredRequestData: String =
-    """
-      |{
-      |    "eori": "GB123456789012",
-      |    "recordId": "8ebb6b04-6ab0-4fe2-ad62-e6389a8a204f",
-      |    "actorId": "GB098765432112",
-      |    "traderRef": "BAN001001",
-      |    "comcode": "10410100",
-      |    "goodsDescription": "Organic bananas",
-      |    "countryOfOrigin": "EC",
-      |    "category": 1,
-      |    "comcodeEffectiveFromDate": "2024-11-18T23:20:19Z"
-      |}
-      |""".stripMargin
-
-  private lazy val updateRecordRequiredEisResponseData: JsValue =
-    Json
-      .parse("""
-          |{
-          |    "recordId": "b2fa315b-2d31-4629-90fc-a7b1a5119873",
-          |    "eori": "GB123456789012",
-          |    "actorId": "GB098765432112",
-          |    "traderRef": "BAN001001",
-          |    "comcode": "10410100",
-          |    "accreditationStatus": "Not Requested",
-          |    "goodsDescription": "Organic bananas",
-          |    "countryOfOrigin": "EC",
-          |    "category": 1,
-          |    "assessments": null,
-          |    "supplementaryUnit": null,
-          |    "measurementUnit": null,
-          |    "comcodeEffectiveFromDate": "2024-11-18T23:20:19Z",
-          |    "comcodeEffectiveToDate": null,
-          |    "version": 1,
-          |    "active": true,
-          |    "toReview": true,
-          |    "reviewReason": "unclear",
-          |    "declarable": "SPIMM",
-          |    "ukimsNumber": "XIUKIM47699357400020231115081800",
-          |    "nirmsNumber": "RMS-GB-123456",
-          |    "niphlNumber": "12345",
-          |    "createdDateTime": "2024-11-18T23:20:19Z",
-          |    "updatedDateTime": "2024-11-18T23:20:19Z"
-          |}
-          |""".stripMargin)
-
-  private lazy val updateRecordRequiredResponseData: JsValue =
-    Json
-      .parse("""
-               |{
-               |    "recordId": "b2fa315b-2d31-4629-90fc-a7b1a5119873",
-               |    "eori": "GB123456789012",
-               |    "actorId": "GB098765432112",
-               |    "traderRef": "BAN001001",
-               |    "comcode": "10410100",
-               |    "adviceStatus": "Not Requested",
-               |    "goodsDescription": "Organic bananas",
-               |    "countryOfOrigin": "EC",
-               |    "category": 1,
-               |    "assessments": null,
-               |    "supplementaryUnit": null,
-               |    "measurementUnit": null,
-               |    "comcodeEffectiveFromDate": "2024-11-18T23:20:19Z",
-               |    "comcodeEffectiveToDate": null,
-               |    "version": 1,
-               |    "active": true,
-               |    "toReview": true,
-               |    "reviewReason": "unclear",
-               |    "declarable": "SPIMM",
-               |    "ukimsNumber": "XIUKIM47699357400020231115081800",
-               |    "nirmsNumber": "RMS-GB-123456",
-               |    "niphlNumber": "12345",
-               |    "createdDateTime": "2024-11-18T23:20:19Z",
-               |    "updatedDateTime": "2024-11-18T23:20:19Z"
-               |}
-               |""".stripMargin)
-
-  private lazy val invalidRequestData: String =
-    """
-      |{
-      |    "traderRef": "BAN001001",
-      |    "comcode": "10410100",
-      |    "goodsDescription": "Organic bananas",
-      |    "countryOfOrigin": "EC",
-      |    "category": 1,
-      |    "assessments": [
-      |        {
-      |            "assessmentId": "abc123",
-      |            "primaryCategory": 1,
-      |            "condition": {
-      |                "type": "abc123",
-      |                "conditionId": "Y923",
-      |                "conditionDescription": "Products not considered as waste according to Regulation (EC) No 1013/2006 as retained in UK law",
-      |                "conditionTraderText": "Excluded product"
-      |            }
-      |        }
-      |    ],
-      |    "supplementaryUnit": 500,
-      |    "measurementUnit": "Square metre (m2)",
-      |    "comcodeEffectiveFromDate": "2024-11-18T23:20:19Z",
-      |    "comcodeEffectiveToDate": "2024-11-18T23:20:19Z"
-      |}
-      |""".stripMargin
-
-  private lazy val invalidOptionalRequestData: String =
-    """
-      |{
-      |  "recordId": "b2fa315b-2d31-4629-90fc-a7b1a5119873",
-      |  "eori": "GB123456789012",
-      |    "actorId": "GB098765432112",
-      |    "traderRef": "BAN001001",
-      |    "comcode": "10410100",
-      |    "goodsDescription": "Organic bananas",
-      |    "countryOfOrigin": "EC",
-      |    "category": 2,
-      |    "assessments": [
-      |        {
-      |            "assessmentId": "",
-      |            "primaryCategory": 1,
-      |            "condition": {
-      |                "type": "",
-      |                "conditionId": "",
-      |                "conditionDescription": "",
-      |                "conditionTraderText": ""
-      |            }
-      |        }
-      |    ],
-      |    "supplementaryUnit": 500,
-      |    "measurementUnit": "aReallyLongStringaReallyLongStringaReallyLongStringaReallyLongStringaReallyLongStringaReallyLongStringaReallyLongStringaReallyLongStringaReallyLongStringaReallyLongStringaReallyLongStringaReallyLongStringaReallyLongStringaReallyLongStringaReallyLongStringaReallyLongStringaReallyLongStringaReallyLongString",
-      |    "comcodeEffectiveFromDate": "2024-11-18T23:20:19Z",
-      |    "comcodeEffectiveToDate": "2024-11-18T23:20:19Z"
-      |}
-      |""".stripMargin
-
-  private lazy val invalidUpdateRecordRequestDataForAssessmentArray: JsValue = Json
-    .parse("""
-             |{
-             |    "recordId": "b2fa315b-2d31-4629-90fc-a7b1a5119873",
-             |    "actorId": "GB098765432112",
-             |    "traderRef": "BAN001001",
-             |    "comcode": "10410100",
-             |    "goodsDescription": "Organic bananas",
-             |    "countryOfOrigin": "EC",
-             |    "category": 1,
-             |    "assessments": [
-             |        {
-             |            "assessmentId": "abc123",
-             |            "primaryCategory": 1,
-             |            "condition": {
-             |                "type": "abc123",
-             |                "conditionId": "Y923",
-             |                "conditionDescription": "Products not considered as waste according to Regulation (EC) No 1013/2006 as retained in UK law",
-             |                "conditionTraderText": "Excluded product"
-             |            }
-             |        },
-             |        {
-             |            "assessmentId": "",
-             |            "primaryCategory": "test",
-             |            "condition": {
-             |                "type": "",
-             |                "conditionId": "",
-             |                "conditionDescription": "Products not considered as waste according to Regulation (EC) No 1013/2006 as retained in UK law",
-             |                "conditionTraderText": "Excluded product"
-             |            }
-             |        }
-             |    ],
-             |    "supplementaryUnit": 500,
-             |    "measurementUnit": "Square metre (m2)",
-             |    "comcodeEffectiveFromDate": "2024-11-18T23:20:19Z",
-             |    "comcodeEffectiveToDate": "2024-11-18T23:20:19Z"
-             |}
-             |""".stripMargin)
-
-  private lazy val invalidActorIdAndComcodeRequestData: String =
-    """
-      |{
-      |  "recordId": "b2fa315b-2d31-4629-90fc-a7b1a5119873",
-      |  "eori": "GB123456789012",
-      |    "actorId": "GB12",
-      |    "traderRef": "BAN001001",
-      |    "comcode": "104101000",
-      |    "goodsDescription": "Organic bananas",
-      |    "countryOfOrigin": "EC",
-      |    "category": 2,
-      |    "assessments": [
-      |        {
-      |            "assessmentId": "abc123",
-      |            "primaryCategory": 1,
-      |            "condition": {
-      |                "type": "abc123",
-      |                "conditionId": "Y923",
-      |                "conditionDescription": "Products not considered as waste according to Regulation (EC) No 1013/2006 as retained in UK law",
-      |                "conditionTraderText": "Excluded product"
-      |            }
-      |        }
-      |    ],
-      |    "supplementaryUnit": 500,
-      |    "measurementUnit": "Square metre (m2)",
-      |    "comcodeEffectiveFromDate": "2024-11-18T23:20:19Z",
-      |    "comcodeEffectiveToDate": "2024-11-18T23:20:19Z"
-      |}
-      |""".stripMargin
-
   private def eisErrorResponse(errorCode: String, errorMessage: String): String =
     Json
       .parse(
@@ -1583,6 +283,301 @@
            |""".stripMargin
       )
       .toString()
-=======
->>>>>>> b976b022
+
+  override def hawkConnectorPath: String = "/tgp/puttgprecord/v1"
+
+  override def beforeEach(): Unit = {
+    super.beforeEach()
+
+    reset()
+    withAuthorizedTrader()
+
+    when(uuidService.uuid).thenReturn("d677693e-9981-4ee3-8574-654981ebe606")
+    when(dateTimeService.timestamp).thenReturn(Instant.parse("2021-12-17T09:30:47.456Z"))
+  }
+
+  "attempting to update a record, when" - {
+    "the request is" - {
+      "valid, specifically" - {
+        "with all request fields" in {
+          stubPutRequestForEis(OK, Some(updateRecordEisResponseData.toString()))
+
+          val response = wsClient
+            .url(url)
+            .withHttpHeaders(
+              List(
+                "Content-Type" -> "application/json",
+                "Accept"       -> "application/vnd.hmrc.1.0+json",
+                "X-Client-ID"  -> "tss"
+              ): _*
+            )
+            .put(Json.parse(updateRecordRequestData))
+            .futureValue
+
+          response.status shouldBe OK
+          response.json   shouldBe Json.toJson(updateRecordResponseData)
+
+          verifyThatDownstreamApiWasCalled(hawkConnectorPath)
+        }
+        "with optional null request fields" in {
+          stubPutRequestForEis(
+            OK,
+            Some(updateEisRecordResponseDataWithOptionalFields.toString())
+          )
+
+          val response = wsClient
+            .url(url)
+            .withHttpHeaders(
+              Seq(
+                "Content-Type" -> "application/json",
+                "Accept"       -> "application/vnd.hmrc.1.0+json",
+                "X-Client-ID"  -> "tss"
+              ): _*
+            )
+            .put(Json.parse(updateRecordRequestDataWithOptionalNullFields))
+            .futureValue
+
+          response.status shouldBe OK
+          response.json   shouldBe Json.toJson(updateRecordResponseDataWithOptionalFields)
+
+          verifyThatDownstreamApiWasCalled(hawkConnectorPath)
+        }
+
+        "valid but the integration call fails with response:" - {
+          "Forbidden" in {
+            stubPutRequestForEis(FORBIDDEN)
+
+            val response = wsClient
+              .url(url)
+              .withHttpHeaders(
+                Seq(
+                  "Content-Type" -> "application/json",
+                  "Accept"       -> "application/vnd.hmrc.1.0+json",
+                  "X-Client-ID"  -> "tss"
+                ): _*
+              )
+              .put(Json.parse(updateRecordRequestData))
+              .futureValue
+
+            response.status shouldBe FORBIDDEN
+            response.json   shouldBe Json.obj(
+              "correlationId" -> Json.toJson(correlationId),
+              "code"          -> Json.toJson("FORBIDDEN"),
+              "message"       -> Json.toJson("Forbidden")
+            )
+
+            verifyThatDownstreamApiWasCalled(hawkConnectorPath)
+          }
+          "Not Found" in {
+            stubPutRequestForEis(NOT_FOUND)
+
+            val response = wsClient
+              .url(url)
+              .withHttpHeaders(
+                Seq(
+                  "Content-Type" -> "application/json",
+                  "Accept"       -> "application/vnd.hmrc.1.0+json",
+                  "X-Client-ID"  -> "tss"
+                ): _*
+              )
+              .put(Json.parse(updateRecordRequestData))
+              .futureValue
+
+            response.status shouldBe NOT_FOUND
+            response.json   shouldBe Json.obj(
+              "correlationId" -> Json.toJson(correlationId),
+              "code"          -> Json.toJson("NOT_FOUND"),
+              "message"       -> Json.toJson("Not Found")
+            )
+
+            verifyThatDownstreamApiWasCalled(hawkConnectorPath)
+          }
+          "Bad Gateway" in {
+            stubPutRequestForEis(BAD_GATEWAY)
+
+            val response = wsClient
+              .url(url)
+              .withHttpHeaders(
+                Seq(
+                  "Content-Type" -> "application/json",
+                  "Accept"       -> "application/vnd.hmrc.1.0+json",
+                  "X-Client-ID"  -> "tss"
+                ): _*
+              )
+              .put(Json.parse(updateRecordRequestDataWithOptionalNullFields))
+              .futureValue
+
+            response.status shouldBe BAD_GATEWAY
+            response.json   shouldBe Json.obj(
+              "correlationId" -> Json.toJson(correlationId),
+              "code"          -> Json.toJson("BAD_GATEWAY"),
+              "message"       -> Json.toJson("Bad Gateway")
+            )
+
+            verifyThatDownstreamApiWasRetried(hawkConnectorPath)
+          }
+          "Service Unavailable" in {
+            stubPutRequestForEis(SERVICE_UNAVAILABLE)
+
+            val response = wsClient
+              .url(url)
+              .withHttpHeaders(
+                Seq(
+                  "Content-Type" -> "application/json",
+                  "Accept"       -> "application/vnd.hmrc.1.0+json",
+                  "X-Client-ID"  -> "tss"
+                ): _*
+              )
+              .put(Json.parse(updateRecordRequestData))
+              .futureValue
+
+            response.status shouldBe SERVICE_UNAVAILABLE
+            response.json   shouldBe Json.obj(
+              "correlationId" -> Json.toJson(correlationId),
+              "code"          -> Json.toJson("SERVICE_UNAVAILABLE"),
+              "message"       -> Json.toJson("Service Unavailable")
+            )
+
+            verifyThatDownstreamApiWasCalled(hawkConnectorPath)
+          }
+        }
+
+        "Internal Server Error with 201 errorCode" in {
+          stubPutRequestForEis(
+            INTERNAL_SERVER_ERROR,
+            Some(eisErrorResponse("201", "Internal Server Error"))
+          )
+
+          val response = wsClient
+            .url(url)
+            .withHttpHeaders(
+              Seq(
+                "Content-Type" -> "application/json",
+                "Accept"       -> "application/vnd.hmrc.1.0+json",
+                "X-Client-ID"  -> "tss"
+              ): _*
+            )
+            .put(Json.parse(updateRecordRequestData))
+            .futureValue
+
+          response.status shouldBe INTERNAL_SERVER_ERROR
+
+          (response.json \ "correlationId").as[String] shouldBe correlationId
+          (response.json \ "code").as[String]          shouldBe "INVALID_OR_EMPTY_PAYLOAD"
+          (response.json \ "message").as[String]       shouldBe "Invalid Response Payload or Empty payload"
+
+          verifyThatDownstreamApiWasCalled(hawkConnectorPath)
+        }
+        "Internal Server Error with 401 errorCode" in {
+          stubPutRequestForEis(
+            INTERNAL_SERVER_ERROR,
+            Some(eisErrorResponse("401", "Unauthorized"))
+          )
+
+          val response = wsClient
+            .url(url)
+            .withHttpHeaders(
+              Seq(
+                "Content-Type" -> "application/json",
+                "Accept"       -> "application/vnd.hmrc.1.0+json",
+                "X-Client-ID"  -> "tss"
+              ): _*
+            )
+            .put(Json.parse(updateRecordRequestData))
+            .futureValue
+
+          response.status shouldBe INTERNAL_SERVER_ERROR
+          response.json   shouldBe Json.obj(
+            "correlationId" -> Json.toJson(correlationId),
+            "code"          -> Json.toJson("UNAUTHORIZED"),
+            "message"       -> Json.toJson("Unauthorized")
+          )
+
+          verifyThatDownstreamApiWasCalled(hawkConnectorPath)
+        }
+        "Internal Server Error with 500 errorCode" in {
+          stubPutRequestForEis(
+            INTERNAL_SERVER_ERROR,
+            Some(eisErrorResponse("500", "Internal Server Error"))
+          )
+
+          val response = wsClient
+            .url(url)
+            .withHttpHeaders(
+              Seq(
+                "Content-Type" -> "application/json",
+                "Accept"       -> "application/vnd.hmrc.1.0+json",
+                "X-Client-ID"  -> "tss"
+              ): _*
+            )
+            .put(Json.parse(updateRecordRequestData))
+            .futureValue
+
+          response.status shouldBe INTERNAL_SERVER_ERROR
+          response.json   shouldBe Json.obj(
+            "correlationId" -> Json.toJson(correlationId),
+            "code"          -> Json.toJson("INTERNAL_SERVER_ERROR"),
+            "message"       -> Json.toJson("Internal Server Error")
+          )
+
+          verifyThatDownstreamApiWasCalled(hawkConnectorPath)
+        }
+        "Internal Server Error with 404 errorCode" in {
+          stubPutRequestForEis(
+            INTERNAL_SERVER_ERROR,
+            Some(eisErrorResponse("404", "Not Found"))
+          )
+
+          val response = wsClient
+            .url(url)
+            .withHttpHeaders(
+              Seq(
+                "Content-Type" -> "application/json",
+                "Accept"       -> "application/vnd.hmrc.1.0+json",
+                "X-Client-ID"  -> "tss"
+              ): _*
+            )
+            .put(Json.parse(updateRecordRequestData))
+            .futureValue
+
+          response.status shouldBe INTERNAL_SERVER_ERROR
+          response.json   shouldBe Json.obj(
+            "correlationId" -> Json.toJson(correlationId),
+            "code"          -> Json.toJson("NOT_FOUND"),
+            "message"       -> Json.toJson("Not Found")
+          )
+
+          verifyThatDownstreamApiWasCalled(hawkConnectorPath)
+        }
+        "Internal Server Error with 502 errorCode" in {
+          stubPutRequestForEis(
+            INTERNAL_SERVER_ERROR,
+            Some(eisErrorResponse("502", "Bad Gateway"))
+          )
+
+          val response = wsClient
+            .url(url)
+            .withHttpHeaders(
+              "Content-Type" -> "application/json",
+              "Accept"       -> "application/vnd.hmrc.1.0+json",
+              "X-Client-ID"  -> "tss"
+            )
+            .put(updateRecordRequestData)
+            .futureValue
+
+          response.status shouldBe INTERNAL_SERVER_ERROR
+          response.json   shouldBe Json.obj(
+            "correlationId" -> correlationId,
+            "code"          -> "BAD_GATEWAY",
+            "message"       -> "Bad Gateway"
+          )
+
+          verifyThatDownstreamApiWasRetried(hawkConnectorPath)
+        }
+      }
+
+    }
+
+  }
+
 }