/*
 * Copyright 2024 HM Revenue & Customs
 *
 * Licensed under the Apache License, Version 2.0 (the "License");
 * you may not use this file except in compliance with the License.
 * You may obtain a copy of the License at
 *
 *     http://www.apache.org/licenses/LICENSE-2.0
 *
 * Unless required by applicable law or agreed to in writing, software
 * distributed under the License is distributed on an "AS IS" BASIS,
 * WITHOUT WARRANTIES OR CONDITIONS OF ANY KIND, either express or implied.
 * See the License for the specific language governing permissions and
 * limitations under the License.
 */

package uk.gov.hmrc.tradergoodsprofilesrouter

import com.github.tomakehurst.wiremock.client.WireMock.{aResponse, get, stubFor, urlEqualTo}
import org.mockito.Mockito.{reset, when}
import org.scalatest.BeforeAndAfterEach
import org.scalatest.prop.TableDrivenPropertyChecks.forAll
import org.scalatest.prop.Tables.Table
import play.api.http.Status._
import play.api.libs.json.{JsObject, JsValue, Json}
import play.api.test.Helpers.{await, defaultAwaitTimeout}
import uk.gov.hmrc.tradergoodsprofilesrouter.support.{AuthTestSupport, HawkIntegrationSpec}

import java.time.Instant

<<<<<<< HEAD
class GetProfileIntegrationSpec extends HawkIntegrationSpec with AuthTestSupport with BeforeAndAfterEach {

  private val correlationId              = "d677693e-9981-4ee3-8574-654981ebe606"
  private val ukimsNumber                = "AC123456789124"
  private val nirmsNumber                = "1234567891234"
  private val niphlNumber                = "12345678"
  private val timestamp                  = Instant.parse("2021-12-17T09:30:47.45Z")
  private val url                        = fullUrl(s"/customs/traders/goods-profiles/$eoriNumber")
=======
class GetProfileIntegrationSpec extends HawkIntegrationSpec with AuthTestSupport with BeforeAndAfterEach{

  private val correlationId = "d677693e-9981-4ee3-8574-654981ebe606"
  private val ukimsNumber = "AC123456789124"
  private val nirmsNumber = "1234567891234"
  private val niphlNumber = "--12345678"
  private val timestamp = Instant.parse("2021-12-17T09:30:47.45Z")
  private val url           = fullUrl(s"/customs/traders/goods-profiles/$eoriNumber")
>>>>>>> 585fcc86
  override def hawkConnectorPath: String = "/tgp/getprofile/v1"

  override def beforeEach(): Unit = {
    super.beforeEach()

    reset(authConnector)

    when(uuidService.uuid).thenReturn(correlationId)
    when(dateTimeService.timestamp).thenReturn(timestamp)
  }

  "Get Profile" - {
    "return 200 with the profile response" in {
      withAuthorizedTrader()
      stubEisRequest(200, createProfileResponse.toString())

      val response = sendAndWait

      response.status shouldBe OK
<<<<<<< HEAD
      response.json   shouldBe createProfileResponse
=======
      response.json shouldBe Json.obj(
        "eori" -> eoriNumber,
        "actorId" -> "actorId",
        "ukimsNumber" -> ukimsNumber,
        "nirmsNumber" -> nirmsNumber,
        "niphlNumber" -> "12345678"
      )
>>>>>>> 585fcc86
    }

    "return an error for an unauthorised eori" in {
      withUnauthorizedTrader(new RuntimeException("Error"))
      val response = sendAndWait

      response.status shouldBe INTERNAL_SERVER_ERROR
    }

    "return an error" - {
      "when EIS return 403" in {
        withAuthorizedTrader()
        stubEisRequest(403)

        val response = sendAndWait

        response.status shouldBe FORBIDDEN
        response.json   shouldBe Json.obj(
          "correlationId" -> correlationId,
          "code"          -> "FORBIDDEN",
          "message"       -> "Forbidden"
        )
      }

      "EIS return 404" in {
        withAuthorizedTrader()
        stubEisRequest(404)

        val response = sendAndWait

        response.status shouldBe NOT_FOUND
        response.json   shouldBe Json.obj(
          "correlationId" -> correlationId,
          "code"          -> "NOT_FOUND",
          "message"       -> "Not Found"
        )
      }

      "when EIS return 400 with valid errors payload" in {
        withAuthorizedTrader()
        stubEisRequest(400, Eis400ErrorResponse.toString())

        val response = sendAndWait

        response.status shouldBe BAD_REQUEST
        response.json   shouldBe expectedResponseForEIS400Error
      }

      "when EIS return 400 and eori does not exist" in {
        withAuthorizedTrader()
        stubEisRequest(400, Eis500ErrorResponseForEoriNotExist.toString())

        val response = sendAndWait

        response.status shouldBe FORBIDDEN
        response.json   shouldBe Json.obj(
          "correlationId" -> correlationId,
          "code"          -> "FORBIDDEN",
          "message"       -> "Forbidden",
          "errors"        -> Json.arr(
            Json.obj(
              "code"        -> "INVALID_REQUEST_PARAMETER",
              "message"     -> "EORI number does not have a TGP",
              "errorNumber" -> 7
            )
          )
        )
      }

      "When EIS return 400 and error response contains unsupported code" in {
        withAuthorizedTrader()
        stubEisRequest(400, Eis400ErrorResponseWithUnsupportedMessage.toString())

        val response = sendAndWait

        response.status shouldBe BAD_REQUEST

        response.json shouldBe Json.obj(
          "correlationId" -> correlationId,
          "code"          -> "BAD_REQUEST",
          "message"       -> "Bad Request",
          "errors"        -> Json.arr(
            Json.obj(
              "code"        -> "UNEXPECTED_ERROR",
              "message"     -> "Unrecognised error number",
              "errorNumber" -> 123
            )
          )
        )
      }

      val table = Table(
        ("description", "code", "message", "expectedCode"),
        ("with error code 200", "200", "Invalid Response Payload or Empty payload", "INVALID_OR_EMPTY_PAYLOAD"),
        ("with error code 401", "401", "Unauthorized", "UNAUTHORIZED"),
        ("with error code 404", "404", "Not Found", "NOT_FOUND"),
        ("with error code 405", "405", "Method Not Allowed", "METHOD_NOT_ALLOWED"),
        ("with error code 500", "500", "Internal Server Error", "INTERNAL_SERVER_ERROR"),
        ("with error code 502", "502", "Bad Gateway", "BAD_GATEWAY"),
        ("with error code 503", "503", "Service Unavailable", "SERVICE_UNAVAILABLE")
      )

      forAll(table) {
        (
          description: String,
          code: String,
          message: String,
          expectedCode: String
        ) =>
          s"when EIS return 500 $description" in {

            withAuthorizedTrader()
            stubEisRequest(500, Eis500ErrorResponseWithoutErrors(code, message).toString())

            val response = sendAndWait

            response.status shouldBe INTERNAL_SERVER_ERROR
            response.json   shouldBe Json.obj(
              "correlationId" -> correlationId,
              "code"          -> expectedCode,
              "message"       -> message
            )
          }
      }
    }
  }

  private def sendAndWait =
    await(
      wsClient
        .url(url)
        .withHttpHeaders(Seq("Accept" -> "application/vnd.hmrc.1.0+json"): _*)
        .get()
    )

  private def expectedResponseForEIS400Error =
    Json.obj(
      "correlationId" -> correlationId,
      "code"          -> "BAD_REQUEST",
      "message"       -> "Bad Request",
      "errors"        -> Json.arr(
        Json.obj(
          "code"        -> "INVALID_REQUEST_PARAMETER",
          "message"     -> "Invalid Request",
          "errorNumber" -> 0
        ),
        Json.obj(
          "code"        -> "INVALID_REQUEST_PARAMETER",
          "message"     -> "X-Correlation-ID was missing from Header or is in the wrong format",
          "errorNumber" -> 1
        ),
        Json.obj(
          "code"        -> "INVALID_REQUEST_PARAMETER",
          "message"     -> "Request Date was missing from Header or is in the wrong format",
          "errorNumber" -> 2
        ),
        Json.obj(
          "code"        -> "INVALID_REQUEST_PARAMETER",
          "message"     -> "Content-Type was missing from Header or is in the wrong format",
          "errorNumber" -> 3
        ),
        Json.obj(
          "code"        -> "INVALID_REQUEST_PARAMETER",
          "message"     -> "Accept was missing from Header or is in the wrong format",
          "errorNumber" -> 4
        ),
        Json.obj(
          "code"        -> "INVALID_REQUEST_PARAMETER",
          "message"     -> "X-Forwarded-Host was missing from Header or is in the wrong format",
          "errorNumber" -> 5
        ),
        Json.obj(
          "code"        -> "INVALID_REQUEST_PARAMETER",
          "message"     -> "Mandatory field eori was missing from body or is in the wrong format",
          "errorNumber" -> 6
        )
      )
    )

  private def Eis400ErrorResponse: JsValue =
    Json.parse(s"""
         |{
         |  "errorDetail":{
         |    "timestamp":"${timestamp.toString}",
         |    "correlationId":"$correlationId",
         |    "errorCode": "400",
         |    "errorMessage":"Bad Request",
         |    "source":"BACKEND",
         |    "sourceFaultDetail":{
         |      "detail":[
         |        "error: 000, message: JSON request body is unreadable",
         |        "error: 001, message: Missing or Invalid Header",
         |        "error: 002, message: Missing or Invalid Header",
         |        "error: 003, message: Missing or Invalid Header",
         |        "error: 004, message: Missing or Invalid Header",
         |        "error: 005, message: Missing or Invalid Header",
         |        "error: 006, message: Missing or Invalid mandatory request parameter"
         |      ]
         |     }
         |  }
         |}
         |""".stripMargin)

  private def Eis400ErrorResponseWithUnsupportedMessage: JsValue =
    Json.parse(s"""
         |{
         |  "errorDetail":{
         |    "timestamp":"${timestamp.toString}",
         |    "correlationId":"$correlationId",
         |    "errorCode": "400",
         |    "errorMessage":"Bad Request",
         |    "source":"BACKEND",
         |    "sourceFaultDetail":{
         |      "detail":[
         |        "error: 123, message: invalid messge"
         |      ]
         |     }
         |  }
         |}
         |""".stripMargin)

  private def Eis500ErrorResponseForEoriNotExist: JsValue =
    Json.parse(s"""
         |{
         |  "errorDetail":{
         |    "timestamp":"${timestamp.toString}",
         |    "correlationId":"$correlationId",
         |    "errorCode": "400",
         |    "errorMessage":"Bad Request",
         |    "source":"BACKEND",
         |    "sourceFaultDetail":{
         |      "detail":[
         |        "error: 007, message: eori doesn't exist in the database"
         |      ]
         |     }
         |  }
         |}
         |""".stripMargin)

  private def Eis500ErrorResponseWithoutErrors(code: String, message: String): JsValue =
    Json.parse(s"""
         |{
         |  "errorDetail":{
         |    "timestamp":"${timestamp.toString}",
         |    "correlationId":"$correlationId",
         |    "errorCode": "$code",
         |    "errorMessage":"$message",
         |    "source":"BACKEND",
         |    "sourceFaultDetail":{
         |      "detail":[]
         |     }
         |  }
         |}
         |""".stripMargin)

  private def stubEisRequest(status: Int, responseBody: String): Any =
    stubFor(
      get(urlEqualTo(s"$hawkConnectorPath/$eoriNumber"))
        .willReturn(
          aResponse()
            .withStatus(status)
            .withBody(responseBody)
        )
    )

  private def stubEisRequest(status: Int): Any =
    stubFor(
      get(urlEqualTo(s"$hawkConnectorPath/$eoriNumber"))
        .willReturn(
          aResponse()
            .withStatus(status)
        )
    )

  private def createProfileResponse: JsObject =
    Json.obj(
      "eori"        -> eoriNumber,
      "actorId"     -> "actorId",
      "ukimsNumber" -> ukimsNumber,
      "nirmsNumber" -> nirmsNumber,
      "niphlNumber" -> niphlNumber
    )
}<|MERGE_RESOLUTION|>--- conflicted
+++ resolved
@@ -28,17 +28,7 @@
 
 import java.time.Instant
 
-<<<<<<< HEAD
 class GetProfileIntegrationSpec extends HawkIntegrationSpec with AuthTestSupport with BeforeAndAfterEach {
-
-  private val correlationId              = "d677693e-9981-4ee3-8574-654981ebe606"
-  private val ukimsNumber                = "AC123456789124"
-  private val nirmsNumber                = "1234567891234"
-  private val niphlNumber                = "12345678"
-  private val timestamp                  = Instant.parse("2021-12-17T09:30:47.45Z")
-  private val url                        = fullUrl(s"/customs/traders/goods-profiles/$eoriNumber")
-=======
-class GetProfileIntegrationSpec extends HawkIntegrationSpec with AuthTestSupport with BeforeAndAfterEach{
 
   private val correlationId = "d677693e-9981-4ee3-8574-654981ebe606"
   private val ukimsNumber = "AC123456789124"
@@ -46,7 +36,6 @@
   private val niphlNumber = "--12345678"
   private val timestamp = Instant.parse("2021-12-17T09:30:47.45Z")
   private val url           = fullUrl(s"/customs/traders/goods-profiles/$eoriNumber")
->>>>>>> 585fcc86
   override def hawkConnectorPath: String = "/tgp/getprofile/v1"
 
   override def beforeEach(): Unit = {
@@ -66,9 +55,6 @@
       val response = sendAndWait
 
       response.status shouldBe OK
-<<<<<<< HEAD
-      response.json   shouldBe createProfileResponse
-=======
       response.json shouldBe Json.obj(
         "eori" -> eoriNumber,
         "actorId" -> "actorId",
@@ -76,7 +62,6 @@
         "nirmsNumber" -> nirmsNumber,
         "niphlNumber" -> "12345678"
       )
->>>>>>> 585fcc86
     }
 
     "return an error for an unauthorised eori" in {
