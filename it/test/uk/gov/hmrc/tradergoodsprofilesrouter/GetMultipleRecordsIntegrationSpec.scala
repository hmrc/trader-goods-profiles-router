/*
 * Copyright 2024 HM Revenue & Customs
 *
 * Licensed under the Apache License, Version 2.0 (the "License");
 * you may not use this file except in compliance with the License.
 * You may obtain a copy of the License at
 *
 *     http://www.apache.org/licenses/LICENSE-2.0
 *
 * Unless required by applicable law or agreed to in writing, software
 * distributed under the License is distributed on an "AS IS" BASIS,
 * WITHOUT WARRANTIES OR CONDITIONS OF ANY KIND, either express or implied.
 * See the License for the specific language governing permissions and
 * limitations under the License.
 */

package uk.gov.hmrc.tradergoodsprofilesrouter

import com.github.tomakehurst.wiremock.client.WireMock._
import org.mockito.MockitoSugar.{reset, when}
import org.scalatest.BeforeAndAfterEach
import play.api.http.Status._
import play.api.libs.json.{JsValue, Json}
import play.api.test.Helpers.{await, defaultAwaitTimeout}
import sttp.model.Uri.UriContext
import uk.gov.hmrc.auth.core.Enrolment
import uk.gov.hmrc.tradergoodsprofilesrouter.models.response.GetRecordsResponse
import uk.gov.hmrc.tradergoodsprofilesrouter.support.{AuthTestSupport, HawkIntegrationSpec}

import java.time.Instant

class GetMultipleRecordsIntegrationSpec extends HawkIntegrationSpec with AuthTestSupport with BeforeAndAfterEach {

  private val eori                       = "GB123456789001"
  private val correlationId              = "d677693e-9981-4ee3-8574-654981ebe606"
  private val dateTime                   = Instant.parse("2021-12-17T09:30:47Z")
  private val timestamp                  = "Fri, 17 Dec 2021 09:30:47 GMT"
  override def hawkConnectorPath: String = s"/tgp/getrecords/v1"
  private val url                        = fullUrl(s"/traders/$eori/records")

  override def beforeEach(): Unit = {
    reset(authConnector)
    withAuthorizedTrader()
    super.beforeEach()
    when(uuidService.uuid).thenReturn(correlationId)
    when(dateTimeService.timestamp).thenReturn(dateTime)
  }

  "attempting to get records, when" - {
    "the request is" - {

      "valid without optional query parameter" in {
        stubForEis(OK, Some(getMultipleRecordEisResponseData.toString()))

<<<<<<< HEAD
        val response = await(wsClient
          .url(url)
          .get())
=======

        val response = sendRequestAndWait(url)
>>>>>>> 91d87b84

        response.status shouldBe OK
        response.json   shouldBe Json.toJson(getMultipleRecordResponseData.as[GetRecordsResponse])

        verifyThatDownstreamApiWasCalled(hawkConnectorPath)
      }
      "valid with optional query parameter lastUpdatedDate, page and size" in {
        stubForEis(OK, Some(getMultipleRecordEisResponseData.toString()), Some(dateTime.toString), Some(1), Some(1))

<<<<<<< HEAD
        val response = await(wsClient
          .url(fullUrl(s"/traders/$eori/records/?lastUpdatedDate=$dateTime&page=1&size=1"))
          .get())
=======
        val response = sendRequestAndWait(fullUrl(s"/traders/$eori/records/?lastUpdatedDate=$dateTime&page=1&size=1"))
>>>>>>> 91d87b84

        response.status shouldBe OK
        response.json   shouldBe Json.toJson(getMultipleRecordResponseData.as[GetRecordsResponse])

        verifyThatDownstreamApiWasCalled(hawkConnectorPath)
      }
      "valid with optional query parameter page and size" in {
        stubForEis(OK, Some(getMultipleRecordEisResponseData.toString()), None, Some(1), Some(1))

<<<<<<< HEAD
        val response = await(wsClient
          .url(fullUrl(s"/traders/$eori/records?page=1&size=1"))
          .get())
=======
        val response = sendRequestAndWait(fullUrl(s"/traders/$eori/records?page=1&size=1"))
>>>>>>> 91d87b84

        response.status shouldBe OK
        response.json   shouldBe Json.toJson(getMultipleRecordResponseData.as[GetRecordsResponse])

        verifyThatDownstreamApiWasCalled(hawkConnectorPath)
      }
      "valid with optional query parameter page" in {
        stubForEis(OK, Some(getMultipleRecordEisResponseData.toString()), None, Some(1), None)

<<<<<<< HEAD
        val response = await(wsClient
          .url(fullUrl(s"/traders/$eori/records?page=1"))
          .get())
=======
        val response = sendRequestAndWait(fullUrl(s"/traders/$eori/records?page=1"))
>>>>>>> 91d87b84

        response.status shouldBe OK
        response.json   shouldBe Json.toJson(getMultipleRecordResponseData.as[GetRecordsResponse])

        verifyThatDownstreamApiWasCalled(hawkConnectorPath)
      }
      "valid with optional query parameter lastUpdatedDate" in {
        stubForEis(OK, Some(getMultipleRecordEisResponseData.toString()), Some(dateTime.toString))

<<<<<<< HEAD
        val response = await(wsClient
          .url(fullUrl(s"/traders/$eori/records?lastUpdatedDate=$dateTime"))
          .get())
=======
        val response = sendRequestAndWait(fullUrl(s"/traders/$eori/records?lastUpdatedDate=$dateTime"))
>>>>>>> 91d87b84

        response.status shouldBe OK
        response.json   shouldBe Json.toJson(getMultipleRecordResponseData.as[GetRecordsResponse])

        verifyThatDownstreamApiWasCalled(hawkConnectorPath)
      }
      "valid but the integration call fails with response:" - {
        "Forbidden" in {
          stubForEis(FORBIDDEN)

<<<<<<< HEAD
          val response = await(
            wsClient
              .url(url)
              .get()
          )
=======
          val response = sendRequestAndWait(url)

>>>>>>> 91d87b84

          response.status shouldBe FORBIDDEN
          response.json   shouldBe Json.obj(
            "correlationId" -> correlationId,
            "code"          -> "FORBIDDEN",
            "message"       -> "Forbidden"
          )

          verifyThatDownstreamApiWasCalled(hawkConnectorPath)
        }
        "Not Found" in {
          stubForEis(NOT_FOUND)

<<<<<<< HEAD
          val response = await(
            wsClient
              .url(url)
              .get()
          )
=======
          val response = sendRequestAndWait(url)
>>>>>>> 91d87b84

          response.status shouldBe NOT_FOUND
          response.json   shouldBe Json.obj(
            "correlationId" -> correlationId,
            "code"          -> "NOT_FOUND",
            "message"       -> "Not Found"
          )

          verifyThatDownstreamApiWasCalled(hawkConnectorPath)
        }
        "Method Not Allowed" in {
          stubForEis(METHOD_NOT_ALLOWED)

<<<<<<< HEAD
          val response = await(
            wsClient
              .url(url)
              .get()
          )
=======
          val response = sendRequestAndWait(url)
>>>>>>> 91d87b84

          response.status shouldBe METHOD_NOT_ALLOWED
          response.json   shouldBe Json.obj(
            "correlationId" -> correlationId,
            "code"          -> "METHOD_NOT_ALLOWED",
            "message"       -> "Method Not Allowed"
          )

          verifyThatDownstreamApiWasCalled(hawkConnectorPath)
        }
        "Service Unavailable" in {
          stubForEis(SERVICE_UNAVAILABLE)

<<<<<<< HEAD
          val response = await(
            wsClient
              .url(url)
              .get()
          )
=======
          val response = sendRequestAndWait(url)
>>>>>>> 91d87b84

          response.status shouldBe SERVICE_UNAVAILABLE
          response.json   shouldBe Json.obj(
            "correlationId" -> correlationId,
            "code"          -> "SERVICE_UNAVAILABLE",
            "message"       -> "Service Unavailable"
          )

          verifyThatDownstreamApiWasCalled(hawkConnectorPath)
        }
        "Internal Server Error" in {
          stubForEis(INTERNAL_SERVER_ERROR, Some(eisErrorResponse("500", "Internal Server Error")))

<<<<<<< HEAD
          val response = await(
            wsClient
              .url(url)
              .get()
          )
=======
          val response =sendRequestAndWait(url)
>>>>>>> 91d87b84

          response.status shouldBe INTERNAL_SERVER_ERROR
          response.json   shouldBe Json.obj(
            "correlationId" -> "d677693e-9981-4ee3-8574-654981ebe606",
            "code"          -> "INTERNAL_SERVER_ERROR",
            "message"       -> "Internal Server Error"
          )

          verifyThatDownstreamApiWasCalled(hawkConnectorPath)
        }
        "Internal Server Error with 200 errorCode" in {
          stubForEis(INTERNAL_SERVER_ERROR, Some(eisErrorResponse("200", "Internal Server Error")))

<<<<<<< HEAD
          val response = await(
            wsClient
              .url(url)
              .get()
          )
=======
          val response = sendRequestAndWait(url)
>>>>>>> 91d87b84

          response.status shouldBe INTERNAL_SERVER_ERROR
          response.json   shouldBe Json.obj(
            "correlationId" -> correlationId,
            "code"          -> "INVALID_OR_EMPTY_PAYLOAD",
            "message"       -> "Invalid Response Payload or Empty payload"
          )

          verifyThatDownstreamApiWasCalled(hawkConnectorPath)
        }
        "Internal Server Error with 400 errorCode" in {
          stubForEis(INTERNAL_SERVER_ERROR, Some(eisErrorResponse("400", "Internal Error Response")))

<<<<<<< HEAD
          val response = await(
            wsClient
              .url(url)
              .get()
          )
=======
          val response = sendRequestAndWait(url)
>>>>>>> 91d87b84

          response.status shouldBe INTERNAL_SERVER_ERROR
          response.json   shouldBe Json.obj(
            "correlationId" -> correlationId,
            "code"          -> "INTERNAL_ERROR_RESPONSE",
            "message"       -> "Internal Error Response"
          )

          verifyThatDownstreamApiWasCalled(hawkConnectorPath)
        }
        "Internal Server Error with 401 errorCode" in {
          stubForEis(INTERNAL_SERVER_ERROR, Some(eisErrorResponse("401", "Unauthorised")))

<<<<<<< HEAD
          val response = await(
            wsClient
              .url(url)
              .get()
          )
=======
          val response = sendRequestAndWait(url)
>>>>>>> 91d87b84

          response.status shouldBe INTERNAL_SERVER_ERROR
          response.json   shouldBe Json.obj(
            "correlationId" -> correlationId,
            "code"          -> "UNAUTHORIZED",
            "message"       -> "Unauthorized"
          )

          verifyThatDownstreamApiWasCalled(hawkConnectorPath)
        }
        "Internal Server Error with 404 errorCode" in {
          stubForEis(INTERNAL_SERVER_ERROR, Some(eisErrorResponse("404", "Not Found")))

<<<<<<< HEAD
          val response = await(
            wsClient
              .url(url)
              .get()
          )
=======
          val response = sendRequestAndWait(url)
>>>>>>> 91d87b84

          response.status shouldBe INTERNAL_SERVER_ERROR
          response.json   shouldBe Json.obj(
            "correlationId" -> correlationId,
            "code"          -> "NOT_FOUND",
            "message"       -> "Not Found"
          )

          verifyThatDownstreamApiWasCalled(hawkConnectorPath)
        }
        "Internal Server Error with 405 errorCode" in {
          stubForEis(INTERNAL_SERVER_ERROR, Some(eisErrorResponse("405", "Method Not Allowed")))

<<<<<<< HEAD
          val response = await(
            wsClient
              .url(url)
              .get()
          )
=======
          val response = sendRequestAndWait(url)
>>>>>>> 91d87b84

          response.status shouldBe INTERNAL_SERVER_ERROR
          response.json   shouldBe Json.obj(
            "correlationId" -> correlationId,
            "code"          -> "METHOD_NOT_ALLOWED",
            "message"       -> "Method Not Allowed"
          )

          verifyThatDownstreamApiWasCalled(hawkConnectorPath)
        }
        "Internal Server Error with 502 errorCode" in {
          stubForEis(INTERNAL_SERVER_ERROR, Some(eisErrorResponse("502", "Bad Gateway")))

<<<<<<< HEAD
          val response = await(
            wsClient
              .url(url)
              .get()
          )
=======
          val response = sendRequestAndWait(url)
>>>>>>> 91d87b84

          response.status shouldBe INTERNAL_SERVER_ERROR
          response.json   shouldBe Json.obj(
            "correlationId" -> correlationId,
            "code"          -> "BAD_GATEWAY",
            "message"       -> "Bad Gateway"
          )

          verifyThatDownstreamApiWasCalled(hawkConnectorPath)
        }
        "Internal Server Error with 503 errorCode" in {
          stubForEis(INTERNAL_SERVER_ERROR, Some(eisErrorResponse("503", "Service Unavailable")))

<<<<<<< HEAD
          val response = await(
            wsClient
              .url(url)
              .get()
          )
=======
          val response = sendRequestAndWait(url)
>>>>>>> 91d87b84

          response.status shouldBe INTERNAL_SERVER_ERROR
          response.json   shouldBe Json.obj(
            "correlationId" -> correlationId,
            "code"          -> "SERVICE_UNAVAILABLE",
            "message"       -> "Service Unavailable"
          )

          verifyThatDownstreamApiWasCalled(hawkConnectorPath)
        }
        "Internal Server Error with unknown errorCode" in {
          stubForEis(INTERNAL_SERVER_ERROR, Some(eisErrorResponse("501", "Not Implemented")))

<<<<<<< HEAD
          val response = await(
            wsClient
              .url(url)
              .get()
          )
=======
          val response = sendRequestAndWait(url)
>>>>>>> 91d87b84

          response.status shouldBe INTERNAL_SERVER_ERROR
          response.json   shouldBe Json.obj(
            "correlationId" -> correlationId,
            "code"          -> "UNKNOWN",
            "message"       -> "Unknown Error"
          )

          verifyThatDownstreamApiWasCalled(hawkConnectorPath)
        }
        "Internal Server Error with unexpected error" in {
          val eisErrorResponseBody = s"""
                                        | {
                                        |    "invalid": "error"
                                        |  }
                                        |""".stripMargin

          stubForEis(INTERNAL_SERVER_ERROR, Some(eisErrorResponseBody))

<<<<<<< HEAD
          val response = await(
            wsClient
              .url(url)
              .get()
          )
=======
          val response = sendRequestAndWait(url)
>>>>>>> 91d87b84

          response.status shouldBe INTERNAL_SERVER_ERROR
          response.json   shouldBe Json.obj(
            "correlationId" -> correlationId,
            "code"          -> "UNEXPECTED_ERROR",
            "message"       -> "Unexpected Error"
          )

          verifyThatDownstreamApiWasCalled(hawkConnectorPath)
        }

        "Bad Request with unexpected error" in {
          stubFor(
            get(urlEqualTo(s"$hawkConnectorPath/$eori"))
              .willReturn(
                aResponse()
                  .withHeader("Content-Type", "application/json")
                  .withStatus(BAD_REQUEST)
                  .withBody(s"""
                               |{
                               |  "errorDetail": {
                               |    "timestamp": "2023-09-14T11:29:18Z",
                               |    "correlationId": "d677693e-9981-4ee3-8574-654981ebe606",
                               |    "errorCode": "400",
                               |    "errorMessage": "Invalid request parameter",
                               |    "source": "BACKEND",
                               |    "sourceFaultDetail": {
                               |      "detail": [
                               |      "error: 040, message: undefined"
                               |      ]
                               |    }
                               |  }
                               |}
                               |""".stripMargin)
              )
          )

<<<<<<< HEAD
          val response = await(
            wsClient
              .url(url)
              .get()
          )
=======
          val response = sendRequestAndWait(url)
>>>>>>> 91d87b84

          response.status shouldBe BAD_REQUEST
          response.json   shouldBe Json.obj(
            "correlationId" -> correlationId,
            "code"          -> "BAD_REQUEST",
            "message"       -> "Bad Request",
            "errors"        -> Json.arr(
              Json.obj(
                "code"        -> "UNEXPECTED_ERROR",
                "message"     -> "Unrecognised error number",
                "errorNumber" -> 40
              )
            )
          )

          verifyThatDownstreamApiWasCalled(hawkConnectorPath)
        }
        "Bad Request with unable to parse the detail" in {
          stubFor(
            get(urlEqualTo(s"$hawkConnectorPath/$eori"))
              .willReturn(
                aResponse()
                  .withStatus(BAD_REQUEST)
                  .withBody(s"""
                               |{
                               |  "errorDetail": {
                               |    "timestamp": "2023-09-14T11:29:18Z",
                               |    "correlationId": "d677693e-9981-4ee3-8574-654981ebe606",
                               |    "errorCode": "400",
                               |    "errorMessage": "Invalid request parameter",
                               |    "source": "BACKEND",
                               |    "sourceFaultDetail": {
                               |      "detail": ["error"]
                               |    }
                               |  }
                               |}
                               |""".stripMargin)
              )
          )

<<<<<<< HEAD
          val response = await(
            wsClient
              .url(url)
              .get()
          )
=======
          val response = sendRequestAndWait(url)
>>>>>>> 91d87b84

          response.status shouldBe BAD_REQUEST
          response.json   shouldBe Json.obj(
            "correlationId" -> correlationId,
            "code"          -> "BAD_REQUEST",
            "message"       -> s"Bad Request"
          )

          verifyThatDownstreamApiWasCalled(hawkConnectorPath)
        }
        "Bad Request with invalid json" in {
          stubFor(
            get(urlEqualTo(s"$hawkConnectorPath/$eori"))
              .willReturn(
                aResponse()
                  .withHeader("Content-Type", "application/json")
                  .withStatus(BAD_REQUEST)
                  .withBody(s"""
                               | {
                               |    "invalid": "error"
                               |  }
                               |""".stripMargin)
              )
          )

<<<<<<< HEAD
          val response = await(
            wsClient
              .url(url)
              .get()
          )
=======
          val response = sendRequestAndWait(url)
>>>>>>> 91d87b84

          response.status shouldBe BAD_REQUEST
          response.json   shouldBe Json.obj(
            "correlationId" -> correlationId,
            "code"          -> "UNEXPECTED_ERROR",
            "message"       -> "Unexpected Error"
          )

          verifyThatDownstreamApiWasCalled(hawkConnectorPath)
        }
      }

      "forbidden with any of the following" - {
        "EORI number is not authorized" in {

<<<<<<< HEAD
          val response = await(wsClient
            .url(fullUrl(s"/traders/GB123456789015/records"))
            .get())
=======
          val response = sendRequestAndWait(fullUrl(s"/traders/GB123456789015/records"))
>>>>>>> 91d87b84

          response.status shouldBe FORBIDDEN
          response.json   shouldBe Json.obj(
            "correlationId" -> correlationId,
            "code"          -> "FORBIDDEN",
            "message"       -> s"EORI number is incorrect"
          )

          verifyThatDownstreamApiWasNotCalled(hawkConnectorPath)
        }

        "incorrect enrolment key is used to authorise " in {
          withAuthorizedTrader(enrolment = Enrolment("OTHER-ENROLMENT-KEY"))

<<<<<<< HEAD
          val response = await(wsClient
            .url(url)
            .get())
=======
          val response = sendRequestAndWait(url)
>>>>>>> 91d87b84

          response.status shouldBe FORBIDDEN
          response.json   shouldBe Json.obj(
            "correlationId" -> correlationId,
            "code"          -> "FORBIDDEN",
            "message"       -> s"EORI number is incorrect"
          )

          verifyThatDownstreamApiWasNotCalled(hawkConnectorPath)
        }
      }
    }

    "should return an error if lastUpdateDate is not a date" in {
      stubForEis(OK, Some(getMultipleRecordEisResponseData.toString()))

<<<<<<< HEAD
      val response = await(wsClient
        .url(fullUrl(s"/traders/$eori/records?lastUpdatedDate=wrong-format"))
        .get())
=======
      val response = sendRequestAndWait(fullUrl(s"/traders/$eori/records?lastUpdatedDate=wrong-format"))
>>>>>>> 91d87b84

      response.status shouldBe BAD_REQUEST
      response.json   shouldBe Json.obj(
        "correlationId" -> s"$correlationId",
        "code"          -> "INVALID_QUERY_PARAMETER",
        "message"       -> "Query parameter lastUpdateDate is not a date format"
      )

    }
  }

  private def sendRequestAndWait(url: String) = {

    //ToDo: remove the isDrop1_1_enabled feature flag check and use the request without the header
    // after drop1.1
    if(appConfig.isDrop1_1_enabled)  await(wsClient.url(url).get())
    else await(wsClient.url(url).withHttpHeaders("X-Client-ID" -> "TSS").get())
  }

  private def stubForEis(
    httpStatus: Int,
    body: Option[String] = None,
    lastUpdatedDate: Option[String] = None,
    page: Option[Int] = None,
    size: Option[Int] = None
  ) = {
    val uri =
      uri"$hawkConnectorPath/$eori?lastUpdatedDate=$lastUpdatedDate&page=$page&size=$size"

    stubFor(
      get(urlEqualTo(s"$uri"))
        .withHeader("X-Forwarded-Host", equalTo("MDTP"))
        .withHeader("X-Correlation-ID", equalTo(correlationId))
        .withHeader("Date", equalTo(timestamp))
        .withHeader("Accept", equalTo("application/json"))
        .withHeader("Authorization", equalTo("Bearer c29tZS10b2tlbgo="))
        .willReturn(
          aResponse()
            .withHeader("Content-Type", "application/json")
            .withStatus(httpStatus)
            .withBody(body.orNull)
        )
    )
  }

  private def eisErrorResponse(errorCode: String, errorMessage: String): String =
    Json
      .parse(
        s"""
       |{
       |  "errorDetail": {
       |    "timestamp": "2023-09-14T11:29:18Z",
       |    "correlationId": "$correlationId",
       |    "errorCode": "$errorCode",
       |    "errorMessage": "$errorMessage",
       |    "source": "BACKEND",
       |    "sourceFaultDetail": {
       |      "detail": null
       |    }
       |  }
       |}
       |""".stripMargin
      )
      .toString()

  def getMultipleRecordEisResponseData: JsValue =
    Json.parse(s"""
    |{
    |"goodsItemRecords":
    |[
    |  {
    |    "eori": "$eori",
    |    "actorId": "GB1234567890",
    |    "recordId": "8ebb6b04-6ab0-4fe2-ad62-e6389a8a204f",
    |    "traderRef": "BAN001001",
    |    "comcode": "10410100",
    |    "accreditationStatus": "Approved",
    |    "goodsDescription": "Organic bananas",
    |    "countryOfOrigin": "EC",
    |    "category": 3,
    |    "assessments": [
    |      {
    |        "assessmentId": "abc123",
    |        "primaryCategory": 1,
    |        "condition": {
    |          "type": "abc123",
    |          "conditionId": "Y923",
    |          "conditionDescription": "Products not considered as waste according to Regulation (EC) No 1013/2006 as retained in UK law",
    |          "conditionTraderText": "Excluded product"
    |        }
    |      }
    |    ],
    |    "supplementaryUnit": 500,
    |    "measurementUnit": "square meters(m^2)",
    |    "comcodeEffectiveFromDate": "2024-11-18T23:20:19Z",
    |    "comcodeEffectiveToDate": "",
    |    "version": 1,
    |    "active": true,
    |    "toReview": false,
    |    "reviewReason": null,
    |    "declarable": "IMMI declarable",
    |    "ukimsNumber": "XIUKIM47699357400020231115081800",
    |    "nirmsNumber": "RMS-GB-123456",
    |    "niphlNumber": "6 S12345",
    |    "locked": false,
    |    "createdDateTime": "2024-11-18T23:20:19Z",
    |    "updatedDateTime": "2024-11-18T23:20:19Z"
    |  },
    |    {
    |    "eori": "$eori",
    |    "actorId": "GB1234567890",
    |    "recordId": "8ebb6b04-6ab0-4fe2-ad62-e6389a8a204f",
    |    "traderRef": "BAN001001",
    |    "comcode": "10410100",
    |    "accreditationStatus": "Rejected",
    |    "goodsDescription": "Organic bananas",
    |    "countryOfOrigin": "EC",
    |    "supplementaryUnit": 500,
    |    "measurementUnit": "square meters(m^2)",
    |    "comcodeEffectiveFromDate": "2024-11-18T23:20:19Z",
    |    "comcodeEffectiveToDate": "",
    |    "version": 1,
    |    "active": true,
    |    "toReview": false,
    |    "reviewReason": null,
    |    "declarable": "IMMI declarable",
    |    "ukimsNumber": "XIUKIM47699357400020231115081800",
    |    "locked": false,
    |    "createdDateTime": "2024-11-18T23:20:19Z",
    |    "updatedDateTime": "2024-11-18T23:20:19Z"
    |  }
    |],
    |"pagination":
    | {
    |   "totalRecords": 2,
    |   "currentPage": 0,
    |   "totalPages": 1,
    |   "nextPage": null,
    |   "prevPage": null
    | }
    |}
    |""".stripMargin)

  def getMultipleRecordResponseData: JsValue =
    Json.parse(s"""
                  |{
                  |"goodsItemRecords":
                  |[
                  |  {
                  |    "eori": "$eori",
                  |    "actorId": "GB1234567890",
                  |    "recordId": "8ebb6b04-6ab0-4fe2-ad62-e6389a8a204f",
                  |    "traderRef": "BAN001001",
                  |    "comcode": "10410100",
                  |    "adviceStatus": "Advice Provided",
                  |    "goodsDescription": "Organic bananas",
                  |    "countryOfOrigin": "EC",
                  |    "category": 3,
                  |    "assessments": [
                  |      {
                  |        "assessmentId": "abc123",
                  |        "primaryCategory": 1,
                  |        "condition": {
                  |          "type": "abc123",
                  |          "conditionId": "Y923",
                  |          "conditionDescription": "Products not considered as waste according to Regulation (EC) No 1013/2006 as retained in UK law",
                  |          "conditionTraderText": "Excluded product"
                  |        }
                  |      }
                  |    ],
                  |    "supplementaryUnit": 500,
                  |    "measurementUnit": "square meters(m^2)",
                  |    "comcodeEffectiveFromDate": "2024-11-18T23:20:19Z",
                  |    "comcodeEffectiveToDate": "",
                  |    "version": 1,
                  |    "active": true,
                  |    "toReview": false,
                  |    "reviewReason": null,
                  |    "declarable": "IMMI declarable",
                  |    "ukimsNumber": "XIUKIM47699357400020231115081800",
                  |    "nirmsNumber": "RMS-GB-123456",
                  |    "niphlNumber": "6 S12345",
                  |    "locked": false,
                  |    "createdDateTime": "2024-11-18T23:20:19Z",
                  |    "updatedDateTime": "2024-11-18T23:20:19Z"
                  |  },
                  |    {
                  |    "eori": "$eori",
                  |    "actorId": "GB1234567890",
                  |    "recordId": "8ebb6b04-6ab0-4fe2-ad62-e6389a8a204f",
                  |    "traderRef": "BAN001001",
                  |    "comcode": "10410100",
                  |    "adviceStatus": "Advice not provided",
                  |    "goodsDescription": "Organic bananas",
                  |    "countryOfOrigin": "EC",
                  |    "supplementaryUnit": 500,
                  |    "measurementUnit": "square meters(m^2)",
                  |    "comcodeEffectiveFromDate": "2024-11-18T23:20:19Z",
                  |    "comcodeEffectiveToDate": "",
                  |    "version": 1,
                  |    "active": true,
                  |    "toReview": false,
                  |    "reviewReason": null,
                  |    "declarable": "IMMI declarable",
                  |    "ukimsNumber": "XIUKIM47699357400020231115081800",
                  |    "locked": false,
                  |    "createdDateTime": "2024-11-18T23:20:19Z",
                  |    "updatedDateTime": "2024-11-18T23:20:19Z"
                  |  }
                  |],
                  |"pagination":
                  | {
                  |   "totalRecords": 2,
                  |   "currentPage": 0,
                  |   "totalPages": 1,
                  |   "nextPage": null,
                  |   "prevPage": null
                  | }
                  |}
                  |""".stripMargin)
}<|MERGE_RESOLUTION|>--- conflicted
+++ resolved
@@ -52,14 +52,8 @@
       "valid without optional query parameter" in {
         stubForEis(OK, Some(getMultipleRecordEisResponseData.toString()))
 
-<<<<<<< HEAD
-        val response = await(wsClient
-          .url(url)
-          .get())
-=======
 
         val response = sendRequestAndWait(url)
->>>>>>> 91d87b84
 
         response.status shouldBe OK
         response.json   shouldBe Json.toJson(getMultipleRecordResponseData.as[GetRecordsResponse])
@@ -69,13 +63,7 @@
       "valid with optional query parameter lastUpdatedDate, page and size" in {
         stubForEis(OK, Some(getMultipleRecordEisResponseData.toString()), Some(dateTime.toString), Some(1), Some(1))
 
-<<<<<<< HEAD
-        val response = await(wsClient
-          .url(fullUrl(s"/traders/$eori/records/?lastUpdatedDate=$dateTime&page=1&size=1"))
-          .get())
-=======
         val response = sendRequestAndWait(fullUrl(s"/traders/$eori/records/?lastUpdatedDate=$dateTime&page=1&size=1"))
->>>>>>> 91d87b84
 
         response.status shouldBe OK
         response.json   shouldBe Json.toJson(getMultipleRecordResponseData.as[GetRecordsResponse])
@@ -85,13 +73,7 @@
       "valid with optional query parameter page and size" in {
         stubForEis(OK, Some(getMultipleRecordEisResponseData.toString()), None, Some(1), Some(1))
 
-<<<<<<< HEAD
-        val response = await(wsClient
-          .url(fullUrl(s"/traders/$eori/records?page=1&size=1"))
-          .get())
-=======
         val response = sendRequestAndWait(fullUrl(s"/traders/$eori/records?page=1&size=1"))
->>>>>>> 91d87b84
 
         response.status shouldBe OK
         response.json   shouldBe Json.toJson(getMultipleRecordResponseData.as[GetRecordsResponse])
@@ -101,13 +83,7 @@
       "valid with optional query parameter page" in {
         stubForEis(OK, Some(getMultipleRecordEisResponseData.toString()), None, Some(1), None)
 
-<<<<<<< HEAD
-        val response = await(wsClient
-          .url(fullUrl(s"/traders/$eori/records?page=1"))
-          .get())
-=======
         val response = sendRequestAndWait(fullUrl(s"/traders/$eori/records?page=1"))
->>>>>>> 91d87b84
 
         response.status shouldBe OK
         response.json   shouldBe Json.toJson(getMultipleRecordResponseData.as[GetRecordsResponse])
@@ -117,13 +93,7 @@
       "valid with optional query parameter lastUpdatedDate" in {
         stubForEis(OK, Some(getMultipleRecordEisResponseData.toString()), Some(dateTime.toString))
 
-<<<<<<< HEAD
-        val response = await(wsClient
-          .url(fullUrl(s"/traders/$eori/records?lastUpdatedDate=$dateTime"))
-          .get())
-=======
         val response = sendRequestAndWait(fullUrl(s"/traders/$eori/records?lastUpdatedDate=$dateTime"))
->>>>>>> 91d87b84
 
         response.status shouldBe OK
         response.json   shouldBe Json.toJson(getMultipleRecordResponseData.as[GetRecordsResponse])
@@ -134,16 +104,8 @@
         "Forbidden" in {
           stubForEis(FORBIDDEN)
 
-<<<<<<< HEAD
-          val response = await(
-            wsClient
-              .url(url)
-              .get()
-          )
-=======
-          val response = sendRequestAndWait(url)
-
->>>>>>> 91d87b84
+          val response = sendRequestAndWait(url)
+
 
           response.status shouldBe FORBIDDEN
           response.json   shouldBe Json.obj(
@@ -157,15 +119,7 @@
         "Not Found" in {
           stubForEis(NOT_FOUND)
 
-<<<<<<< HEAD
-          val response = await(
-            wsClient
-              .url(url)
-              .get()
-          )
-=======
-          val response = sendRequestAndWait(url)
->>>>>>> 91d87b84
+          val response = sendRequestAndWait(url)
 
           response.status shouldBe NOT_FOUND
           response.json   shouldBe Json.obj(
@@ -179,15 +133,7 @@
         "Method Not Allowed" in {
           stubForEis(METHOD_NOT_ALLOWED)
 
-<<<<<<< HEAD
-          val response = await(
-            wsClient
-              .url(url)
-              .get()
-          )
-=======
-          val response = sendRequestAndWait(url)
->>>>>>> 91d87b84
+          val response = sendRequestAndWait(url)
 
           response.status shouldBe METHOD_NOT_ALLOWED
           response.json   shouldBe Json.obj(
@@ -201,15 +147,7 @@
         "Service Unavailable" in {
           stubForEis(SERVICE_UNAVAILABLE)
 
-<<<<<<< HEAD
-          val response = await(
-            wsClient
-              .url(url)
-              .get()
-          )
-=======
-          val response = sendRequestAndWait(url)
->>>>>>> 91d87b84
+          val response = sendRequestAndWait(url)
 
           response.status shouldBe SERVICE_UNAVAILABLE
           response.json   shouldBe Json.obj(
@@ -223,15 +161,7 @@
         "Internal Server Error" in {
           stubForEis(INTERNAL_SERVER_ERROR, Some(eisErrorResponse("500", "Internal Server Error")))
 
-<<<<<<< HEAD
-          val response = await(
-            wsClient
-              .url(url)
-              .get()
-          )
-=======
           val response =sendRequestAndWait(url)
->>>>>>> 91d87b84
 
           response.status shouldBe INTERNAL_SERVER_ERROR
           response.json   shouldBe Json.obj(
@@ -245,15 +175,7 @@
         "Internal Server Error with 200 errorCode" in {
           stubForEis(INTERNAL_SERVER_ERROR, Some(eisErrorResponse("200", "Internal Server Error")))
 
-<<<<<<< HEAD
-          val response = await(
-            wsClient
-              .url(url)
-              .get()
-          )
-=======
-          val response = sendRequestAndWait(url)
->>>>>>> 91d87b84
+          val response = sendRequestAndWait(url)
 
           response.status shouldBe INTERNAL_SERVER_ERROR
           response.json   shouldBe Json.obj(
@@ -267,15 +189,7 @@
         "Internal Server Error with 400 errorCode" in {
           stubForEis(INTERNAL_SERVER_ERROR, Some(eisErrorResponse("400", "Internal Error Response")))
 
-<<<<<<< HEAD
-          val response = await(
-            wsClient
-              .url(url)
-              .get()
-          )
-=======
-          val response = sendRequestAndWait(url)
->>>>>>> 91d87b84
+          val response = sendRequestAndWait(url)
 
           response.status shouldBe INTERNAL_SERVER_ERROR
           response.json   shouldBe Json.obj(
@@ -289,15 +203,7 @@
         "Internal Server Error with 401 errorCode" in {
           stubForEis(INTERNAL_SERVER_ERROR, Some(eisErrorResponse("401", "Unauthorised")))
 
-<<<<<<< HEAD
-          val response = await(
-            wsClient
-              .url(url)
-              .get()
-          )
-=======
-          val response = sendRequestAndWait(url)
->>>>>>> 91d87b84
+          val response = sendRequestAndWait(url)
 
           response.status shouldBe INTERNAL_SERVER_ERROR
           response.json   shouldBe Json.obj(
@@ -311,15 +217,7 @@
         "Internal Server Error with 404 errorCode" in {
           stubForEis(INTERNAL_SERVER_ERROR, Some(eisErrorResponse("404", "Not Found")))
 
-<<<<<<< HEAD
-          val response = await(
-            wsClient
-              .url(url)
-              .get()
-          )
-=======
-          val response = sendRequestAndWait(url)
->>>>>>> 91d87b84
+          val response = sendRequestAndWait(url)
 
           response.status shouldBe INTERNAL_SERVER_ERROR
           response.json   shouldBe Json.obj(
@@ -333,15 +231,7 @@
         "Internal Server Error with 405 errorCode" in {
           stubForEis(INTERNAL_SERVER_ERROR, Some(eisErrorResponse("405", "Method Not Allowed")))
 
-<<<<<<< HEAD
-          val response = await(
-            wsClient
-              .url(url)
-              .get()
-          )
-=======
-          val response = sendRequestAndWait(url)
->>>>>>> 91d87b84
+          val response = sendRequestAndWait(url)
 
           response.status shouldBe INTERNAL_SERVER_ERROR
           response.json   shouldBe Json.obj(
@@ -355,15 +245,7 @@
         "Internal Server Error with 502 errorCode" in {
           stubForEis(INTERNAL_SERVER_ERROR, Some(eisErrorResponse("502", "Bad Gateway")))
 
-<<<<<<< HEAD
-          val response = await(
-            wsClient
-              .url(url)
-              .get()
-          )
-=======
-          val response = sendRequestAndWait(url)
->>>>>>> 91d87b84
+          val response = sendRequestAndWait(url)
 
           response.status shouldBe INTERNAL_SERVER_ERROR
           response.json   shouldBe Json.obj(
@@ -377,15 +259,7 @@
         "Internal Server Error with 503 errorCode" in {
           stubForEis(INTERNAL_SERVER_ERROR, Some(eisErrorResponse("503", "Service Unavailable")))
 
-<<<<<<< HEAD
-          val response = await(
-            wsClient
-              .url(url)
-              .get()
-          )
-=======
-          val response = sendRequestAndWait(url)
->>>>>>> 91d87b84
+          val response = sendRequestAndWait(url)
 
           response.status shouldBe INTERNAL_SERVER_ERROR
           response.json   shouldBe Json.obj(
@@ -399,15 +273,7 @@
         "Internal Server Error with unknown errorCode" in {
           stubForEis(INTERNAL_SERVER_ERROR, Some(eisErrorResponse("501", "Not Implemented")))
 
-<<<<<<< HEAD
-          val response = await(
-            wsClient
-              .url(url)
-              .get()
-          )
-=======
-          val response = sendRequestAndWait(url)
->>>>>>> 91d87b84
+          val response = sendRequestAndWait(url)
 
           response.status shouldBe INTERNAL_SERVER_ERROR
           response.json   shouldBe Json.obj(
@@ -427,15 +293,7 @@
 
           stubForEis(INTERNAL_SERVER_ERROR, Some(eisErrorResponseBody))
 
-<<<<<<< HEAD
-          val response = await(
-            wsClient
-              .url(url)
-              .get()
-          )
-=======
-          val response = sendRequestAndWait(url)
->>>>>>> 91d87b84
+          val response = sendRequestAndWait(url)
 
           response.status shouldBe INTERNAL_SERVER_ERROR
           response.json   shouldBe Json.obj(
@@ -473,15 +331,7 @@
               )
           )
 
-<<<<<<< HEAD
-          val response = await(
-            wsClient
-              .url(url)
-              .get()
-          )
-=======
-          val response = sendRequestAndWait(url)
->>>>>>> 91d87b84
+          val response = sendRequestAndWait(url)
 
           response.status shouldBe BAD_REQUEST
           response.json   shouldBe Json.obj(
@@ -522,15 +372,7 @@
               )
           )
 
-<<<<<<< HEAD
-          val response = await(
-            wsClient
-              .url(url)
-              .get()
-          )
-=======
-          val response = sendRequestAndWait(url)
->>>>>>> 91d87b84
+          val response = sendRequestAndWait(url)
 
           response.status shouldBe BAD_REQUEST
           response.json   shouldBe Json.obj(
@@ -556,15 +398,7 @@
               )
           )
 
-<<<<<<< HEAD
-          val response = await(
-            wsClient
-              .url(url)
-              .get()
-          )
-=======
-          val response = sendRequestAndWait(url)
->>>>>>> 91d87b84
+          val response = sendRequestAndWait(url)
 
           response.status shouldBe BAD_REQUEST
           response.json   shouldBe Json.obj(
@@ -580,13 +414,7 @@
       "forbidden with any of the following" - {
         "EORI number is not authorized" in {
 
-<<<<<<< HEAD
-          val response = await(wsClient
-            .url(fullUrl(s"/traders/GB123456789015/records"))
-            .get())
-=======
           val response = sendRequestAndWait(fullUrl(s"/traders/GB123456789015/records"))
->>>>>>> 91d87b84
 
           response.status shouldBe FORBIDDEN
           response.json   shouldBe Json.obj(
@@ -601,13 +429,7 @@
         "incorrect enrolment key is used to authorise " in {
           withAuthorizedTrader(enrolment = Enrolment("OTHER-ENROLMENT-KEY"))
 
-<<<<<<< HEAD
-          val response = await(wsClient
-            .url(url)
-            .get())
-=======
-          val response = sendRequestAndWait(url)
->>>>>>> 91d87b84
+          val response = sendRequestAndWait(url)
 
           response.status shouldBe FORBIDDEN
           response.json   shouldBe Json.obj(
@@ -624,13 +446,11 @@
     "should return an error if lastUpdateDate is not a date" in {
       stubForEis(OK, Some(getMultipleRecordEisResponseData.toString()))
 
-<<<<<<< HEAD
-      val response = await(wsClient
+      val response = wsClient
         .url(fullUrl(s"/traders/$eori/records?lastUpdatedDate=wrong-format"))
-        .get())
-=======
-      val response = sendRequestAndWait(fullUrl(s"/traders/$eori/records?lastUpdatedDate=wrong-format"))
->>>>>>> 91d87b84
+        .withHttpHeaders(("X-Client-ID", "tss"))
+        .get()
+        .futureValue
 
       response.status shouldBe BAD_REQUEST
       response.json   shouldBe Json.obj(
