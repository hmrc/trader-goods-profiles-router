--- conflicted
+++ resolved
@@ -17,12 +17,14 @@
 package uk.gov.hmrc.tradergoodsprofilesrouter
 
 import com.github.tomakehurst.wiremock.client.WireMock._
-import org.mockito.Mockito.{reset, when}
+import org.mockito.Mockito.{RETURNS_DEEP_STUBS, reset, when}
 import org.scalatest.BeforeAndAfterEach
+import org.scalatestplus.mockito.MockitoSugar.mock
 import play.api.http.Status.{FORBIDDEN, INTERNAL_SERVER_ERROR, OK}
 import play.api.libs.json.Json.toJson
 import play.api.libs.json.{JsValue, Json}
 import uk.gov.hmrc.auth.core.Enrolment
+import uk.gov.hmrc.tradergoodsprofilesrouter.config.AppConfig
 import uk.gov.hmrc.tradergoodsprofilesrouter.models.response.eis.MaintainProfileResponse
 import uk.gov.hmrc.tradergoodsprofilesrouter.support.{AuthTestSupport, HawkIntegrationSpec}
 
@@ -30,10 +32,11 @@
 
 class MaintainProfileIntegrationSpec extends HawkIntegrationSpec with AuthTestSupport with BeforeAndAfterEach {
 
-  val eori          = "GB123456789001"
-  val correlationId = "d677693e-9981-4ee3-8574-654981ebe606"
-  val dateTime      = "2021-12-17T09:30:47.456Z"
-  val timestamp     = "Fri, 17 Dec 2021 09:30:47 Z"
+  val eori              = "GB123456789001"
+  val correlationId     = "d677693e-9981-4ee3-8574-654981ebe606"
+  val dateTime          = "2021-12-17T09:30:47.456Z"
+  val timestamp         = "Fri, 17 Dec 2021 09:30:47 Z"
+  private val appConfig = mock[AppConfig](RETURNS_DEEP_STUBS)
 
   override def hawkConnectorPath: String = "/tgp/maintainprofile/v1"
 
@@ -45,27 +48,24 @@
     when(dateTimeService.timestamp).thenReturn(Instant.parse("2021-12-17T09:30:47.456Z"))
   }
 
-<<<<<<< HEAD
+  override def extraApplicationConfig: Map[String, Any] =
+    super.extraApplicationConfig ++ Map(
+      "features.isDrop1_1_enabled" -> false
+    )
+
   // TODO: After drop 1.1 remove x-client-id from headers - Ticket: TGP-2014
   val headers: Seq[(String, String)] = if (appConfig.isClientIdHeaderDisabled) {
     Seq(
       ("Content-Type", "application/json"),
       ("Accept", "application/vnd.hmrc.1.0+json")
-=======
-  override def extraApplicationConfig: Map[String, Any] = {
-    super.extraApplicationConfig ++ Map(
-      "features.isDrop1_1_enabled" -> false
->>>>>>> 13a5a825
-    )
-  }
-
-  val headers: Seq[(String, String)] =
+    )
+  } else {
     Seq(
       ("Content-Type", "application/json"),
       ("Accept", "application/vnd.hmrc.1.0+json"),
       ("X-Client-ID", "tss")
     )
-
+  }
 
   "when trying to maintain a profile" - {
     "it should return a 200 ok when the request is successful" in {
