/*
 * Copyright 2024 HM Revenue & Customs
 *
 * Licensed under the Apache License, Version 2.0 (the "License");
 * you may not use this file except in compliance with the License.
 * You may obtain a copy of the License at
 *
 *     http://www.apache.org/licenses/LICENSE-2.0
 *
 * Unless required by applicable law or agreed to in writing, software
 * distributed under the License is distributed on an "AS IS" BASIS,
 * WITHOUT WARRANTIES OR CONDITIONS OF ANY KIND, either express or implied.
 * See the License for the specific language governing permissions and
 * limitations under the License.
 */

package uk.gov.hmrc.tradergoodsprofilesrouter.config

import play.api.Configuration

import javax.inject.{Inject, Singleton}

@Singleton
class AppConfig @Inject() (config: Configuration) {

  lazy val hawkConfig: HawkInstanceConfig = config.get[HawkInstanceConfig]("microservice.services.hawk")
  lazy val pegaConfig: PegaInstanceConfig = config.get[PegaInstanceConfig]("microservice.services.pega")

  // TODO: After Drop 1.1 this should be removed - Ticket: TGP-2014
  lazy val isDrop1_1_enabled: Boolean =
    config
      .getOptional[Boolean]("features.drop_1_1_enabled")
      .getOrElse(false)

<<<<<<< HEAD
  lazy val isNiphlPaddingEnabled: Boolean =
    config
      .getOptional[Boolean]("features.niphlPaddingEnabled")
      .getOrElse(true)
=======
  lazy val acceptHeaderDisabled: Boolean = config.getOptional[Boolean]("feature.acceptHeaderDisabled").getOrElse(false)
>>>>>>> e05ee898

  lazy val isDrop2Enabled: Boolean =
    config
      .getOptional[Boolean]("features.drop2Enabled")
      .getOrElse(false)
}<|MERGE_RESOLUTION|>--- conflicted
+++ resolved
@@ -32,14 +32,12 @@
       .getOptional[Boolean]("features.drop_1_1_enabled")
       .getOrElse(false)
 
-<<<<<<< HEAD
   lazy val isNiphlPaddingEnabled: Boolean =
     config
       .getOptional[Boolean]("features.niphlPaddingEnabled")
       .getOrElse(true)
-=======
+
   lazy val acceptHeaderDisabled: Boolean = config.getOptional[Boolean]("feature.acceptHeaderDisabled").getOrElse(false)
->>>>>>> e05ee898
 
   lazy val isDrop2Enabled: Boolean =
     config
