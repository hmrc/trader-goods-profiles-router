--- conflicted
+++ resolved
@@ -45,7 +45,7 @@
   def remove(eori: String, recordId: String, actorId: String): Action[AnyContent] = authAction(eori).async {
     implicit request: Request[AnyContent] =>
       val result = for {
-        _ <- validateHeaders
+        _ <- validateHeadersIfSupported
         _ <- EitherT
                .fromEither[Future](validateQueryParameters(actorId, recordId))
                .leftMap(e => BadRequestErrorResponse(uuidService.uuid, e).asPresentation)
@@ -66,30 +66,19 @@
     )
       .leftMap(e => Status(e.httpStatus)(Json.toJson(e.errorResponse)))
 
-<<<<<<< HEAD
-  private def validateHeaders(implicit request: Request[_]): EitherT[Future, Result, String] =
+  // ToDO:  remove this validation for drop 2 - TGP-2029
+  private def validateHeadersIfSupported(implicit request: Request[_]): EitherT[Future, Result, String] =
     for {
-      _ <- validateClientIdHeader
-      _ <- validateAcceptHeaderIfDrop2NotEnabled
+      _ <- validateClientIdIfSupported
+      _ <- validateAcceptHeaderIfSupported
     } yield "Success"
 
-  private def validateClientIdHeader(implicit request: Request[_]): EitherT[Future, Result, String] =
+  private def validateClientIdIfSupported(implicit request: Request[_]): EitherT[Future, Result, String] =
     if (appConfig.isClientIdOptional) EitherT.rightT("Success")
     else EitherT.fromEither[Future](validateClientId)
 
-  private def validateAcceptHeaderIfDrop2NotEnabled(implicit request: Request[_]): EitherT[Future, Result, String] =
-    if (appConfig.isDrop2Enabled) EitherT.rightT("Success")
+  private def validateAcceptHeaderIfSupported(implicit request: Request[_]): EitherT[Future, Result, String] =
+    if (appConfig.acceptHeaderDisabled) EitherT.rightT("Success")
     else EitherT.fromEither[Future](validateAcceptHeader)
-=======
-  // ToDO:  remove this validation for drop 2 - TGP-2029
-  //ToDo: remove the appConfig.isDrop2Enabled flag when we are done with the TGP-2366,2364,2367.
-  private def validateHeaderIfDrop2Enabled(implicit request: Request[_]): EitherT[Future, Result, String] =
-    if (appConfig.isDrop2Enabled || appConfig.acceptHeaderDisabled) EitherT.rightT("Success")
-    else
-      for {
-        _ <- EitherT.fromEither[Future](validateClientId)
-        _ <- EitherT.fromEither[Future](validateAcceptHeader)
-      } yield "Success"
->>>>>>> 4a11cbe2
 
 }