/*
 * Copyright 2024 HM Revenue & Customs
 *
 * Licensed under the Apache License, Version 2.0 (the "License");
 * you may not use this file except in compliance with the License.
 * You may obtain a copy of the License at
 *
 *     http://www.apache.org/licenses/LICENSE-2.0
 *
 * Unless required by applicable law or agreed to in writing, software
 * distributed under the License is distributed on an "AS IS" BASIS,
 * WITHOUT WARRANTIES OR CONDITIONS OF ANY KIND, either express or implied.
 * See the License for the specific language governing permissions and
 * limitations under the License.
 */

package uk.gov.hmrc.tradergoodsprofilesrouter.controllers

import cats.data.EitherT
import play.api.libs.json.Format.GenericFormat
import play.api.libs.json.Json
import play.api.mvc._
import uk.gov.hmrc.http.HeaderCarrier
import uk.gov.hmrc.play.bootstrap.backend.controller.BackendBaseController
import uk.gov.hmrc.tradergoodsprofilesrouter.config.AppConfig
import uk.gov.hmrc.tradergoodsprofilesrouter.controllers.action.ValidationRules.BadRequestErrorResponse
import uk.gov.hmrc.tradergoodsprofilesrouter.controllers.action.{AuthAction, ValidationRules}
import uk.gov.hmrc.tradergoodsprofilesrouter.models.response.errors.ErrorResponse
import uk.gov.hmrc.tradergoodsprofilesrouter.models.response.{GetRecordsResponse, GoodsItemRecords}
import uk.gov.hmrc.tradergoodsprofilesrouter.service.{GetRecordsService, UuidService}
import uk.gov.hmrc.tradergoodsprofilesrouter.utils.ApplicationConstants.InvalidQueryParameter

import java.time.Instant
import javax.inject.Inject
import scala.concurrent.{ExecutionContext, Future}
import scala.util.Try

class GetRecordsController @Inject() (
  authAction: AuthAction,
  override val controllerComponents: ControllerComponents,
  getRecordService: GetRecordsService,
  appConfig: AppConfig,
  override val uuidService: UuidService
)(implicit val ec: ExecutionContext)
    extends BackendBaseController
    with ValidationRules {

  def getTGPRecord(
    eori: String,
    recordId: String
  ): Action[AnyContent] = authAction(eori).async { implicit request: Request[AnyContent] =>
    val result = for {
<<<<<<< HEAD
      _          <- EitherT.fromEither[Future](validateClientIdIfSupported)
=======
      _          <- EitherT.fromEither[Future](validateClientId)
      _          <- EitherT.fromEither[Future](validateAcceptHeader)
>>>>>>> 3a407272
      _          <- EitherT
                      .fromEither[Future](validateRecordId(recordId))
                      .leftMap(e => BadRequestErrorResponse(uuidService.uuid, Seq(e)).asPresentation)
      recordItem <- getSingleRecord(eori, recordId)
    } yield Ok(Json.toJson(recordItem))

    result.merge
  }

  def getTGPRecords(
    eori: String,
    lastUpdatedDate: Option[String] = None,
    page: Option[Int] = None,
    size: Option[Int] = None
  ): Action[AnyContent] = authAction(eori).async { implicit request: Request[AnyContent] =>
    val result = for {
<<<<<<< HEAD
      _         <- EitherT.fromEither[Future](validateClientIdIfSupported)
=======
      _         <- EitherT.fromEither[Future](validateClientId)
      _         <- EitherT.fromEither[Future](validateAcceptHeader)
>>>>>>> 3a407272
      validDate <- validateDate(lastUpdatedDate)
      records   <- getRecords(eori, validDate, page, size)
    } yield Ok(Json.toJson(records))

    result.merge
  }

  private def validateDate(lastUpdateDate: Option[String]): EitherT[Future, Result, Option[Instant]] =
    EitherT.fromEither(
      Try(lastUpdateDate.map(Instant.parse(_))).toEither.left.map(_ =>
        BadRequest(
          Json.toJson(
            ErrorResponse(
              uuidService.uuid,
              InvalidQueryParameter,
              "Query parameter lastUpdateDate is not a date format"
            )
          )
        )
      )
    )

  private def getRecords(
    eori: String,
    validDate: Option[Instant],
    page: Option[Int],
    size: Option[Int]
  )(implicit hc: HeaderCarrier): EitherT[Future, Result, GetRecordsResponse] =
    EitherT(
      getRecordService.fetchRecords(eori, validDate, page, size)
    )
      .leftMap(e => Status(e.httpStatus)(Json.toJson(e.errorResponse)))

  private def getSingleRecord(
    eori: String,
    recordId: String
  )(implicit hc: HeaderCarrier): EitherT[Future, Result, GoodsItemRecords] =
    EitherT(
      getRecordService.fetchRecord(eori, recordId, appConfig.hawkConfig.getRecordsUrl)
    )
      .leftMap(e => Status(e.httpStatus)(Json.toJson(e.errorResponse)))

  private def validateClientIdIfSupported(implicit request: Request[_]) =
    if (!appConfig.isDrop1_1_enabled) validateClientId
    else Right("")
}<|MERGE_RESOLUTION|>--- conflicted
+++ resolved
@@ -50,12 +50,8 @@
     recordId: String
   ): Action[AnyContent] = authAction(eori).async { implicit request: Request[AnyContent] =>
     val result = for {
-<<<<<<< HEAD
       _          <- EitherT.fromEither[Future](validateClientIdIfSupported)
-=======
-      _          <- EitherT.fromEither[Future](validateClientId)
       _          <- EitherT.fromEither[Future](validateAcceptHeader)
->>>>>>> 3a407272
       _          <- EitherT
                       .fromEither[Future](validateRecordId(recordId))
                       .leftMap(e => BadRequestErrorResponse(uuidService.uuid, Seq(e)).asPresentation)
@@ -72,12 +68,8 @@
     size: Option[Int] = None
   ): Action[AnyContent] = authAction(eori).async { implicit request: Request[AnyContent] =>
     val result = for {
-<<<<<<< HEAD
       _         <- EitherT.fromEither[Future](validateClientIdIfSupported)
-=======
-      _         <- EitherT.fromEither[Future](validateClientId)
       _         <- EitherT.fromEither[Future](validateAcceptHeader)
->>>>>>> 3a407272
       validDate <- validateDate(lastUpdatedDate)
       records   <- getRecords(eori, validDate, page, size)
     } yield Ok(Json.toJson(records))
