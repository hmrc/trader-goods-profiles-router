--- conflicted
+++ resolved
@@ -46,22 +46,14 @@
     hc: HeaderCarrier
   ): Future[Either[EisHttpErrorResponse, Int]] = {
     val url = appConfig.hawkConfig.createProfileUrl
-<<<<<<< HEAD
-    httpClientV2
-      .post(url"$url")
-      .setHeader(headers(correlationId): _*)
-      .withBody(Json.toJson(request))(writeableOf_JsValue)
-      .execute(StatusHttpReader(correlationId, handleErrorResponse), ec)
-=======
 
     retryFor[Int]("create profile")(retryCondition) {
       httpClientV2
         .post(url"$url")
         .setHeader(headers(correlationId): _*)
-        .withBody(Json.toJson(request))
+        .withBody(Json.toJson(request))(writeableOf_JsValue)
         .execute(StatusHttpReader(correlationId, handleErrorResponse), ec)
     }
->>>>>>> 0d58a05f
   }
 
   private def headers(correlationId: String): Seq[(String, String)] =
