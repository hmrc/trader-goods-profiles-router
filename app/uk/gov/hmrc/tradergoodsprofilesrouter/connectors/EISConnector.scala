--- conflicted
+++ resolved
@@ -17,11 +17,8 @@
 package uk.gov.hmrc.tradergoodsprofilesrouter.connectors
 import com.google.inject.ImplementedBy
 import play.api.http.MimeTypes
-<<<<<<< HEAD
 import play.api.libs.json.Json.toJson
-=======
 import sttp.model.Uri.UriContext
->>>>>>> 050c817c
 import uk.gov.hmrc.http.client.HttpClientV2
 import uk.gov.hmrc.http.{HeaderCarrier, StringContextOps}
 import uk.gov.hmrc.tradergoodsprofilesrouter.config.AppConfig
@@ -43,12 +40,6 @@
     correlationId: String
   )(implicit ec: ExecutionContext, hc: HeaderCarrier): Future[GetEisRecordsResponse]
 
-<<<<<<< HEAD
-  def createRecord(
-    request: CreateRecordRequest,
-    correlationId: String
-  )(implicit ec: ExecutionContext, hc: HeaderCarrier): Future[CreateRecordResponse]
-=======
   def fetchRecords(
     eori: String,
     correlationId: String,
@@ -57,7 +48,11 @@
     size: Option[Int] = None
   )(implicit ec: ExecutionContext, hc: HeaderCarrier): Future[GetEisRecordsResponse]
 
->>>>>>> 050c817c
+  def createRecord(
+    request: CreateRecordRequest,
+    correlationId: String
+  )(implicit ec: ExecutionContext, hc: HeaderCarrier): Future[CreateRecordResponse]
+
 }
 
 class EISConnectorImpl @Inject() (
@@ -72,11 +67,7 @@
     recordId: String,
     correlationId: String
   )(implicit ec: ExecutionContext, hc: HeaderCarrier): Future[GetEisRecordsResponse] = {
-<<<<<<< HEAD
-    val url     = s"${appConfig.eisConfig.getRecordsUrl}/$eori/$recordId"
-    val headers = Seq(
-=======
-    val url = s"${appConfig.eisConfig.url}/$eori/$recordId"
+    val url = s"${appConfig.eisConfig.getRecordsUrl}/$eori/$recordId"
 
     httpClientV2
       .get(url"$url")(hc)
@@ -92,7 +83,7 @@
     size: Option[Int] = None
   )(implicit ec: ExecutionContext, hc: HeaderCarrier): Future[GetEisRecordsResponse] = {
     val uri =
-      uri"${appConfig.eisConfig.url}/$eori?lastUpdatedDate=$lastUpdatedDate&page=$page&size=$size"
+      uri"${appConfig.eisConfig.getRecordsUrl}/$eori?lastUpdatedDate=$lastUpdatedDate&page=$page&size=$size"
 
     httpClientV2
       .get(url"$uri")(hc)
@@ -100,9 +91,21 @@
       .executeAndDeserialise[GetEisRecordsResponse]
   }
 
+  override def createRecord(
+    request: CreateRecordRequest,
+    correlationId: String
+  )(implicit ec: ExecutionContext, hc: HeaderCarrier): Future[CreateRecordResponse] = {
+    val url = appConfig.eisConfig.createRecordUrl
+
+    httpClientV2
+      .post(url"$url")(hc)
+      .setHeader(eisRequestHeaders(correlationId): _*)
+      .withBody(toJson(request))
+      .executeAndDeserialise[CreateRecordResponse]
+  }
+
   private def eisRequestHeaders(correlationId: String)(implicit hc: HeaderCarrier): Seq[(String, String)] =
     Seq(
->>>>>>> 050c817c
       HeaderNames.CorrelationId -> correlationId,
       HeaderNames.ForwardedHost -> appConfig.eisConfig.forwardedHost,
       HeaderNames.ContentType   -> MimeTypes.JSON,
@@ -111,35 +114,4 @@
       HeaderNames.ClientId      -> hc.headers(Seq(HeaderNames.ClientId)).head._2,
       HeaderNames.Authorization -> appConfig.eisConfig.headers.authorization
     )
-<<<<<<< HEAD
-
-    httpClientV2
-      .get(url"$url")(hc)
-      .setHeader(headers: _*)
-      .executeAndDeserialise[GetEisRecordsResponse]
-  }
-
-  override def createRecord(
-    request: CreateRecordRequest,
-    correlationId: String
-  )(implicit ec: ExecutionContext, hc: HeaderCarrier): Future[CreateRecordResponse] = {
-    val url     = appConfig.eisConfig.createRecordUrl
-    val headers = Seq(
-      HeaderNames.CorrelationId -> correlationId,
-      HeaderNames.ForwardedHost -> appConfig.eisConfig.forwardedHost,
-      HeaderNames.ContentType   -> MimeTypes.JSON,
-      HeaderNames.Accept        -> MimeTypes.JSON,
-      HeaderNames.Date          -> dateTimeService.timestamp.asStringHttp,
-      HeaderNames.ClientId      -> hc.headers(Seq(HeaderNames.ClientId)).head._2,
-      HeaderNames.Authorization -> appConfig.eisConfig.headers.authorization
-    )
-
-    httpClientV2
-      .post(url"$url")(hc)
-      .setHeader(headers: _*)
-      .withBody(toJson(request))
-      .executeAndDeserialise[CreateRecordResponse]
-  }
-=======
->>>>>>> 050c817c
 }