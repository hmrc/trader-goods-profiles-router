/*
 * Copyright 2024 HM Revenue & Customs
 *
 * Licensed under the Apache License, Version 2.0 (the "License");
 * you may not use this file except in compliance with the License.
 * You may obtain a copy of the License at
 *
 *     http://www.apache.org/licenses/LICENSE-2.0
 *
 * Unless required by applicable law or agreed to in writing, software
 * distributed under the License is distributed on an "AS IS" BASIS,
 * WITHOUT WARRANTIES OR CONDITIONS OF ANY KIND, either express or implied.
 * See the License for the specific language governing permissions and
 * limitations under the License.
 */

package uk.gov.hmrc.tradergoodsprofilesrouter.connectors
import play.api.http.MimeTypes
import play.api.libs.json.Json.toJson
import play.api.mvc.Result
import sttp.model.Uri.UriContext
import uk.gov.hmrc.http.client.HttpClientV2
import uk.gov.hmrc.http.{HeaderCarrier, StringContextOps}
import uk.gov.hmrc.tradergoodsprofilesrouter.config.AppConfig
<<<<<<< HEAD
import uk.gov.hmrc.tradergoodsprofilesrouter.connectors.EisHttpReader.{HttpReader, RemoveRecordHttpReader}
import uk.gov.hmrc.tradergoodsprofilesrouter.models.request.eis.{MaintainProfileEisRequest, RemoveEisRecordRequest}
=======
import uk.gov.hmrc.tradergoodsprofilesrouter.connectors.EisHttpReader.{HttpReader, OtherHttpReader}
import uk.gov.hmrc.tradergoodsprofilesrouter.models.request.eis.RemoveEisRecordRequest
import uk.gov.hmrc.tradergoodsprofilesrouter.models.request.eis.accreditationrequests.{RequestEisAccreditationRequest, TraderDetails}
>>>>>>> 0ef35713
import uk.gov.hmrc.tradergoodsprofilesrouter.models.request.{CreateRecordRequest, UpdateRecordRequest}
import uk.gov.hmrc.tradergoodsprofilesrouter.models.response.CreateOrUpdateRecordResponse
import uk.gov.hmrc.tradergoodsprofilesrouter.models.response.eis.{GetEisRecordsResponse, MaintainProfileResponse}
import uk.gov.hmrc.tradergoodsprofilesrouter.service.DateTimeService
import uk.gov.hmrc.tradergoodsprofilesrouter.service.DateTimeService.DateTimeFormat
import uk.gov.hmrc.tradergoodsprofilesrouter.utils.HeaderNames._

import java.time.Instant
import javax.inject.Inject
import scala.concurrent.{ExecutionContext, Future}

<<<<<<< HEAD
class EISConnector @Inject() (
=======
@ImplementedBy(classOf[EISConnectorImpl])
trait EISConnector {
  def fetchRecord(
    eori: String,
    recordId: String,
    correlationId: String
  )(implicit
    hc: HeaderCarrier
  ): Future[Either[Result, GetEisRecordsResponse]]

  def fetchRecords(
    eori: String,
    correlationId: String,
    lastUpdatedDate: Option[Instant] = None,
    page: Option[Int] = None,
    size: Option[Int] = None
  )(implicit
    hc: HeaderCarrier
  ): Future[Either[Result, GetEisRecordsResponse]]

  def createRecord(
    request: CreateRecordRequest,
    correlationId: String
  )(implicit hc: HeaderCarrier): Future[Either[Result, CreateOrUpdateRecordResponse]]

  def updateRecord(
    request: UpdateRecordRequest,
    correlationId: String
  )(implicit hc: HeaderCarrier): Future[Either[Result, CreateOrUpdateRecordResponse]]

  def removeRecord(
    eori: String,
    recordId: String,
    actorId: String,
    correlationId: String
  )(implicit hc: HeaderCarrier): Future[Either[Result, Int]]

  def requestAccreditation(request: TraderDetails, correlationId: String)(implicit
    hc: HeaderCarrier
  ): Future[Either[Result, Int]]
}

class EISConnectorImpl @Inject() (
>>>>>>> 0ef35713
  appConfig: AppConfig,
  httpClientV2: HttpClientV2,
  dateTimeService: DateTimeService
)(implicit val ec: ExecutionContext)
    extends EisHttpErrorHandler {

  def fetchRecord(
    eori: String,
    recordId: String,
    correlationId: String
  )(implicit hc: HeaderCarrier): Future[Either[Result, GetEisRecordsResponse]] = {
    val url = s"${appConfig.eisConfig.getRecordsUrl}/$eori/$recordId"

    httpClientV2
      .get(url"$url")
      .setHeader(eisRequestHeaders(correlationId, appConfig.eisConfig.getRecordBearerToken): _*)
      .execute(HttpReader[GetEisRecordsResponse](correlationId, handleErrorResponse), ec)

  }

  def fetchRecords(
    eori: String,
    correlationId: String,
    lastUpdatedDate: Option[Instant] = None,
    page: Option[Int] = None,
    size: Option[Int] = None
  )(implicit hc: HeaderCarrier): Future[Either[Result, GetEisRecordsResponse]] = {

    val formattedLastUpdateDate: Option[String] = lastUpdatedDate.map(_.asStringSeconds)
    val uri                                     =
      uri"${appConfig.eisConfig.getRecordsUrl}/$eori?lastUpdatedDate=$formattedLastUpdateDate&page=$page&size=$size"

    httpClientV2
      .get(url"$uri")
      .setHeader(eisRequestHeaders(correlationId, appConfig.eisConfig.getRecordBearerToken): _*)
      .execute(HttpReader[GetEisRecordsResponse](correlationId, handleErrorResponse), ec)
  }

  def createRecord(
    request: CreateRecordRequest,
    correlationId: String
  )(implicit hc: HeaderCarrier): Future[Either[Result, CreateOrUpdateRecordResponse]] = {
    val url = appConfig.eisConfig.createRecordUrl

    httpClientV2
      .post(url"$url")
      .setHeader(eisRequestHeaders(correlationId, appConfig.eisConfig.createRecordBearerToken): _*)
      .withBody(toJson(request))
      .execute(HttpReader[CreateOrUpdateRecordResponse](correlationId, handleErrorResponse), ec)
  }

  def updateRecord(
    request: UpdateRecordRequest,
    correlationId: String
  )(implicit hc: HeaderCarrier): Future[Either[Result, CreateOrUpdateRecordResponse]] = {
    val url = appConfig.eisConfig.updateRecordUrl

    httpClientV2
      .put(url"$url")
      .setHeader(eisRequestHeaders(correlationId, appConfig.eisConfig.updateRecordBearerToken): _*)
      .withBody(toJson(request))
      .execute(HttpReader[CreateOrUpdateRecordResponse](correlationId, handleErrorResponse), ec)
  }

<<<<<<< HEAD
  def removeRecord(
=======
  override def requestAccreditation(request: TraderDetails, correlationId: String)(implicit
    hc: HeaderCarrier
  ): Future[Either[Result, Int]] = {
    val url = appConfig.eisConfig.createaccreditationUrl

    val accreditationEisRequest = RequestEisAccreditationRequest(request, dateTimeService.timestamp.asStringHttp)
    httpClientV2
      .post(url"$url")
      .setHeader(eisRequestHeadersAccreditation(correlationId, appConfig.eisConfig.createAccreditationBearerToken): _*)
      .withBody(toJson(accreditationEisRequest))
      .execute(OtherHttpReader[Int](correlationId, handleErrorResponse), ec)
  }

  override def removeRecord(
>>>>>>> 0ef35713
    eori: String,
    recordId: String,
    actorId: String,
    correlationId: String
  )(implicit hc: HeaderCarrier): Future[Either[Result, Int]] = {
    val url = appConfig.eisConfig.removeRecordUrl
    httpClientV2
      .put(url"$url")
      .setHeader(eisRequestHeaders(correlationId, appConfig.eisConfig.removeRecordBearerToken): _*)
      .withBody(toJson(RemoveEisRecordRequest(eori, recordId, actorId)))
      .execute(OtherHttpReader[Int](correlationId, handleErrorResponse), ec)
  }

<<<<<<< HEAD
  def maintainProfile(request: MaintainProfileEisRequest, correlationId: String)(implicit
    hc: HeaderCarrier
  ): Future[Either[Result, MaintainProfileResponse]] = {
    val url = appConfig.eisConfig.maintainProfileUrl
    httpClientV2
      .put(url"$url")
      .setHeader(eisRequestHeaders(correlationId): _*)
      .withBody(toJson(request))
      .execute(HttpReader[MaintainProfileResponse](correlationId, handleErrorResponse), ec)
  }

  private def eisRequestHeaders(correlationId: String)(implicit hc: HeaderCarrier): Seq[(String, String)] =
    Seq(
      CorrelationId -> correlationId,
      ForwardedHost -> appConfig.eisConfig.forwardedHost,
      ContentType   -> MimeTypes.JSON,
      Accept        -> MimeTypes.JSON,
      Date          -> dateTimeService.timestamp.asStringHttp,
      ClientId      -> hc.headers(Seq(ClientId)).head._2,
      Authorization -> appConfig.eisConfig.headers.authorization
=======
  private def eisRequestHeaders(correlationId: String, bearerToken: String)(implicit
    hc: HeaderCarrier
  ): Seq[(String, String)] =
    Seq(
      HeaderNames.CorrelationId -> correlationId,
      HeaderNames.ForwardedHost -> appConfig.eisConfig.forwardedHost,
      HeaderNames.ContentType   -> MimeTypes.JSON,
      HeaderNames.Accept        -> MimeTypes.JSON,
      HeaderNames.Date          -> dateTimeService.timestamp.asStringHttp,
      HeaderNames.ClientId      -> hc.headers(Seq(HeaderNames.ClientId)).head._2,
      HeaderNames.Authorization -> bearerToken
    )

  private def eisRequestHeadersAccreditation(correlationId: String, bearerToken: String)(implicit
    hc: HeaderCarrier
  ): Seq[(String, String)] =
    eisRequestHeaders(correlationId, bearerToken).filterNot(elm =>
      elm == HeaderNames.ClientId -> hc.headers(Seq(HeaderNames.ClientId)).head._2
>>>>>>> 0ef35713
    )
}<|MERGE_RESOLUTION|>--- conflicted
+++ resolved
@@ -22,14 +22,12 @@
 import uk.gov.hmrc.http.client.HttpClientV2
 import uk.gov.hmrc.http.{HeaderCarrier, StringContextOps}
 import uk.gov.hmrc.tradergoodsprofilesrouter.config.AppConfig
-<<<<<<< HEAD
-import uk.gov.hmrc.tradergoodsprofilesrouter.connectors.EisHttpReader.{HttpReader, RemoveRecordHttpReader}
-import uk.gov.hmrc.tradergoodsprofilesrouter.models.request.eis.{MaintainProfileEisRequest, RemoveEisRecordRequest}
-=======
 import uk.gov.hmrc.tradergoodsprofilesrouter.connectors.EisHttpReader.{HttpReader, OtherHttpReader}
 import uk.gov.hmrc.tradergoodsprofilesrouter.models.request.eis.RemoveEisRecordRequest
 import uk.gov.hmrc.tradergoodsprofilesrouter.models.request.eis.accreditationrequests.{RequestEisAccreditationRequest, TraderDetails}
->>>>>>> 0ef35713
+import uk.gov.hmrc.tradergoodsprofilesrouter.models.request.{CreateRecordRequest, UpdateRecordRequest}
+import uk.gov.hmrc.tradergoodsprofilesrouter.connectors.EisHttpReader.{HttpReader, RemoveRecordHttpReader}
+import uk.gov.hmrc.tradergoodsprofilesrouter.models.request.eis.{MaintainProfileEisRequest, RemoveEisRecordRequest}
 import uk.gov.hmrc.tradergoodsprofilesrouter.models.request.{CreateRecordRequest, UpdateRecordRequest}
 import uk.gov.hmrc.tradergoodsprofilesrouter.models.response.CreateOrUpdateRecordResponse
 import uk.gov.hmrc.tradergoodsprofilesrouter.models.response.eis.{GetEisRecordsResponse, MaintainProfileResponse}
@@ -41,53 +39,7 @@
 import javax.inject.Inject
 import scala.concurrent.{ExecutionContext, Future}
 
-<<<<<<< HEAD
 class EISConnector @Inject() (
-=======
-@ImplementedBy(classOf[EISConnectorImpl])
-trait EISConnector {
-  def fetchRecord(
-    eori: String,
-    recordId: String,
-    correlationId: String
-  )(implicit
-    hc: HeaderCarrier
-  ): Future[Either[Result, GetEisRecordsResponse]]
-
-  def fetchRecords(
-    eori: String,
-    correlationId: String,
-    lastUpdatedDate: Option[Instant] = None,
-    page: Option[Int] = None,
-    size: Option[Int] = None
-  )(implicit
-    hc: HeaderCarrier
-  ): Future[Either[Result, GetEisRecordsResponse]]
-
-  def createRecord(
-    request: CreateRecordRequest,
-    correlationId: String
-  )(implicit hc: HeaderCarrier): Future[Either[Result, CreateOrUpdateRecordResponse]]
-
-  def updateRecord(
-    request: UpdateRecordRequest,
-    correlationId: String
-  )(implicit hc: HeaderCarrier): Future[Either[Result, CreateOrUpdateRecordResponse]]
-
-  def removeRecord(
-    eori: String,
-    recordId: String,
-    actorId: String,
-    correlationId: String
-  )(implicit hc: HeaderCarrier): Future[Either[Result, Int]]
-
-  def requestAccreditation(request: TraderDetails, correlationId: String)(implicit
-    hc: HeaderCarrier
-  ): Future[Either[Result, Int]]
-}
-
-class EISConnectorImpl @Inject() (
->>>>>>> 0ef35713
   appConfig: AppConfig,
   httpClientV2: HttpClientV2,
   dateTimeService: DateTimeService
@@ -152,9 +104,6 @@
       .execute(HttpReader[CreateOrUpdateRecordResponse](correlationId, handleErrorResponse), ec)
   }
 
-<<<<<<< HEAD
-  def removeRecord(
-=======
   override def requestAccreditation(request: TraderDetails, correlationId: String)(implicit
     hc: HeaderCarrier
   ): Future[Either[Result, Int]] = {
@@ -169,7 +118,6 @@
   }
 
   override def removeRecord(
->>>>>>> 0ef35713
     eori: String,
     recordId: String,
     actorId: String,
@@ -183,7 +131,6 @@
       .execute(OtherHttpReader[Int](correlationId, handleErrorResponse), ec)
   }
 
-<<<<<<< HEAD
   def maintainProfile(request: MaintainProfileEisRequest, correlationId: String)(implicit
     hc: HeaderCarrier
   ): Future[Either[Result, MaintainProfileResponse]] = {
@@ -195,7 +142,9 @@
       .execute(HttpReader[MaintainProfileResponse](correlationId, handleErrorResponse), ec)
   }
 
-  private def eisRequestHeaders(correlationId: String)(implicit hc: HeaderCarrier): Seq[(String, String)] =
+  private def eisRequestHeaders(correlationId: String, bearerToken: String)(implicit
+    hc: HeaderCarrier
+  ): Seq[(String, String)] =
     Seq(
       CorrelationId -> correlationId,
       ForwardedHost -> appConfig.eisConfig.forwardedHost,
@@ -203,19 +152,7 @@
       Accept        -> MimeTypes.JSON,
       Date          -> dateTimeService.timestamp.asStringHttp,
       ClientId      -> hc.headers(Seq(ClientId)).head._2,
-      Authorization -> appConfig.eisConfig.headers.authorization
-=======
-  private def eisRequestHeaders(correlationId: String, bearerToken: String)(implicit
-    hc: HeaderCarrier
-  ): Seq[(String, String)] =
-    Seq(
-      HeaderNames.CorrelationId -> correlationId,
-      HeaderNames.ForwardedHost -> appConfig.eisConfig.forwardedHost,
-      HeaderNames.ContentType   -> MimeTypes.JSON,
-      HeaderNames.Accept        -> MimeTypes.JSON,
-      HeaderNames.Date          -> dateTimeService.timestamp.asStringHttp,
-      HeaderNames.ClientId      -> hc.headers(Seq(HeaderNames.ClientId)).head._2,
-      HeaderNames.Authorization -> bearerToken
+      Authorization -> bearerToken
     )
 
   private def eisRequestHeadersAccreditation(correlationId: String, bearerToken: String)(implicit
@@ -223,6 +160,5 @@
   ): Seq[(String, String)] =
     eisRequestHeaders(correlationId, bearerToken).filterNot(elm =>
       elm == HeaderNames.ClientId -> hc.headers(Seq(HeaderNames.ClientId)).head._2
->>>>>>> 0ef35713
     )
 }