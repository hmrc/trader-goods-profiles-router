--- conflicted
+++ resolved
@@ -17,20 +17,12 @@
 package uk.gov.hmrc.tradergoodsprofilesrouter.connectors
 
 import com.codahale.metrics.MetricRegistry
-<<<<<<< HEAD
-=======
-import play.api.mvc.Result
->>>>>>> 091415ec
 import sttp.model.Uri.UriContext
 import uk.gov.hmrc.http.client.HttpClientV2
 import uk.gov.hmrc.http.{HeaderCarrier, StringContextOps}
 import uk.gov.hmrc.tradergoodsprofilesrouter.config.AppConfig
 import uk.gov.hmrc.tradergoodsprofilesrouter.connectors.EisHttpReader.HttpReader
-<<<<<<< HEAD
-import uk.gov.hmrc.tradergoodsprofilesrouter.connectors.metrics.MetricsUtils
-=======
 import uk.gov.hmrc.tradergoodsprofilesrouter.connectors.metrics.MetricsSupport
->>>>>>> 091415ec
 import uk.gov.hmrc.tradergoodsprofilesrouter.models.response.eis.GetEisRecordsResponse
 import uk.gov.hmrc.tradergoodsprofilesrouter.service.DateTimeService
 import uk.gov.hmrc.tradergoodsprofilesrouter.service.DateTimeService.DateTimeFormat
@@ -46,22 +38,15 @@
   override val metricsRegistry: MetricRegistry
 )(implicit val ec: ExecutionContext)
     extends BaseConnector
-<<<<<<< HEAD
-    with MetricsUtils
-=======
     with MetricsSupport
->>>>>>> 091415ec
     with EisHttpErrorHandler {
 
   def fetchRecord(
     eori: String,
     recordId: String,
     correlationId: String
-<<<<<<< HEAD
   )(implicit hc: HeaderCarrier): Future[Either[EisHttpErrorResponse, GetEisRecordsResponse]] =
-=======
-  )(implicit hc: HeaderCarrier): Future[Either[Result, GetEisRecordsResponse]] =
->>>>>>> 091415ec
+
     withMetricsTimerAsync("tgp.getrecord.connector") { _ =>
       val url = s"${appConfig.eisConfig.getRecordsUrl}/$eori/$recordId"
 
@@ -69,10 +54,6 @@
         .get(url"$url")
         .setHeader(buildHeaders(correlationId, appConfig.eisConfig.getRecordBearerToken): _*)
         .execute(HttpReader[GetEisRecordsResponse](correlationId, handleErrorResponse), ec)
-<<<<<<< HEAD
-
-=======
->>>>>>> 091415ec
     }
 
   def fetchRecords(
@@ -81,11 +62,7 @@
     lastUpdatedDate: Option[Instant] = None,
     page: Option[Int] = None,
     size: Option[Int] = None
-<<<<<<< HEAD
   )(implicit hc: HeaderCarrier): Future[Either[EisHttpErrorResponse, GetEisRecordsResponse]] =
-=======
-  )(implicit hc: HeaderCarrier): Future[Either[Result, GetEisRecordsResponse]] =
->>>>>>> 091415ec
     withMetricsTimerAsync("tgp.getrecords.connector") { _ =>
       val formattedLastUpdateDate: Option[String] = lastUpdatedDate.map(_.asStringSeconds)
       val uri                                     =
