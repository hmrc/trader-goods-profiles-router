--- conflicted
+++ resolved
@@ -36,22 +36,13 @@
       HeaderNames.ForwardedHost -> forwardedHost,
       HeaderNames.Accept        -> MimeTypes.JSON,
       HeaderNames.Date          -> dateTimeService.timestamp.asStringHttp,
+      HeaderNames.ClientId      -> getClientId,
       HeaderNames.Authorization -> accessToken,
-      HeaderNames.ContentType   -> MimeTypes.JSON,
-      HeaderNames.ClientId      -> getClientId
+      HeaderNames.ContentType   -> MimeTypes.JSON
     )
 
-<<<<<<< HEAD
-  // TODO: Remove this method- TGP-2014
-  protected def buildHeadersForMaintainProfile(
-    correlationId: String,
-    accessToken: String,
-    forwardedHost: String
-  )(implicit hc: HeaderCarrier): Seq[(String, String)] = {
-
-=======
   protected def buildHeadersForCreateMethod(correlationId: String, accessToken: String, forwardedHost: String)(implicit
-    hc: HeaderCarrier
+                                                                                                               hc: HeaderCarrier
   ): Seq[(String, String)] = {
     val headers = Seq(
       HeaderNames.CorrelationId -> correlationId,
@@ -69,10 +60,14 @@
     else headers :+ (HeaderNames.ClientId -> getClientId)
   }
 
-  protected def buildHeadersForUpdateMethod(correlationId: String, accessToken: String, forwardedHost: String)(implicit
-    hc: HeaderCarrier
-  ): Seq[(String, String)] = {
->>>>>>> fbfd6dec
+
+  // TODO: Remove this method- TGP-2014
+  protected def buildHeadersForMaintainProfile(
+    correlationId: String,
+    accessToken: String,
+    forwardedHost: String
+  )(implicit hc: HeaderCarrier): Seq[(String, String)] = {
+
     val headers = Seq(
       HeaderNames.CorrelationId -> correlationId,
       HeaderNames.ForwardedHost -> forwardedHost,
