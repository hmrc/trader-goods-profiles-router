/*
 * Copyright 2024 HM Revenue & Customs
 *
 * Licensed under the Apache License, Version 2.0 (the "License");
 * you may not use this file except in compliance with the License.
 * You may obtain a copy of the License at
 *
 *     http://www.apache.org/licenses/LICENSE-2.0
 *
 * Unless required by applicable law or agreed to in writing, software
 * distributed under the License is distributed on an "AS IS" BASIS,
 * WITHOUT WARRANTIES OR CONDITIONS OF ANY KIND, either express or implied.
 * See the License for the specific language governing permissions and
 * limitations under the License.
 */

package uk.gov.hmrc.tradergoodsprofilesrouter.connectors

import play.api.http.MimeTypes
import uk.gov.hmrc.http.HeaderCarrier
import uk.gov.hmrc.tradergoodsprofilesrouter.config.AppConfig
import uk.gov.hmrc.tradergoodsprofilesrouter.service.DateTimeService
import uk.gov.hmrc.tradergoodsprofilesrouter.service.DateTimeService.DateTimeFormat
import uk.gov.hmrc.tradergoodsprofilesrouter.utils.HeaderNames

trait BaseConnector {

  def appConfig: AppConfig
  def dateTimeService: DateTimeService

  protected def buildHeaders(correlationId: String, accessToken: String, forwardedHost: String)(implicit
    hc: HeaderCarrier
  ): Seq[(String, String)] =
    Seq(
      HeaderNames.CorrelationId -> correlationId,
      HeaderNames.ForwardedHost -> forwardedHost,
      HeaderNames.Accept        -> MimeTypes.JSON,
      HeaderNames.Date          -> dateTimeService.timestamp.asStringHttp,
      HeaderNames.ClientId      -> getClientId,
      HeaderNames.Authorization -> accessToken,
      HeaderNames.ContentType   -> MimeTypes.JSON
    )

<<<<<<< HEAD
  protected def buildHeadersForCreateMethod(correlationId: String, accessToken: String, forwardedHost: String)(implicit
=======
  protected def buildHeadersForUpdateMethod(correlationId: String, accessToken: String, forwardedHost: String)(implicit
>>>>>>> d19c5ba3
    hc: HeaderCarrier
  ): Seq[(String, String)] = {
    val headers = Seq(
      HeaderNames.CorrelationId -> correlationId,
      HeaderNames.ForwardedHost -> forwardedHost,
      HeaderNames.Accept        -> MimeTypes.JSON,
      HeaderNames.Date          -> dateTimeService.timestamp.asStringHttp,
      HeaderNames.Authorization -> accessToken,
      HeaderNames.ContentType   -> MimeTypes.JSON
    )
<<<<<<< HEAD

    //ToDo: remove this and return a header without the client ID after drop1.1.
    // For drop1.1 client Id has been removed (TGP-1889)
    // TODO: After Drop 1.1 this should be removed - Ticket: TGP-2014
=======
    // TODO For drop1.1 client Id has been removed (TGP-1903)
>>>>>>> d19c5ba3
    if (appConfig.isDrop1_1_enabled) headers
    else headers :+ (HeaderNames.ClientId -> getClientId)
  }

  protected def buildHeadersForGetMethod(
    correlationId: String,
    accessToken: String,
    forwardedHost: String
  )(implicit hc: HeaderCarrier): Seq[(String, String)] = {
    val headers = Seq(
      HeaderNames.CorrelationId -> correlationId,
      HeaderNames.ForwardedHost -> forwardedHost,
      HeaderNames.Accept        -> MimeTypes.JSON,
      HeaderNames.Date          -> dateTimeService.timestamp.asStringHttp,
      HeaderNames.Authorization -> accessToken
    )

    //ToDo: remove this and return a header without the client ID after drop1.1.
    // For drop1.1 client Id has been removed (TGP-1889)
    // TODO: After Drop 1.1 this should be removed - Ticket: TGP-2014
    if (appConfig.isDrop1_1_enabled) headers
    else headers :+ (HeaderNames.ClientId -> getClientId)
  }

  protected def buildHeadersForAdvice(correlationId: String, bearerToken: String, forwardedHost: String)(implicit
    hc: HeaderCarrier
  ): Seq[(String, String)] =
    buildHeaders(correlationId, bearerToken, forwardedHost).filterNot(_._1 == HeaderNames.ClientId)

  def getClientId(implicit hc: HeaderCarrier): String =
    hc.headers(Seq(HeaderNames.ClientId))
      .headOption
      .getOrElse(throw new RuntimeException("Client ID is null"))
      ._2
}<|MERGE_RESOLUTION|>--- conflicted
+++ resolved
@@ -41,11 +41,7 @@
       HeaderNames.ContentType   -> MimeTypes.JSON
     )
 
-<<<<<<< HEAD
   protected def buildHeadersForCreateMethod(correlationId: String, accessToken: String, forwardedHost: String)(implicit
-=======
-  protected def buildHeadersForUpdateMethod(correlationId: String, accessToken: String, forwardedHost: String)(implicit
->>>>>>> d19c5ba3
     hc: HeaderCarrier
   ): Seq[(String, String)] = {
     val headers = Seq(
@@ -56,14 +52,26 @@
       HeaderNames.Authorization -> accessToken,
       HeaderNames.ContentType   -> MimeTypes.JSON
     )
-<<<<<<< HEAD
 
     //ToDo: remove this and return a header without the client ID after drop1.1.
     // For drop1.1 client Id has been removed (TGP-1889)
     // TODO: After Drop 1.1 this should be removed - Ticket: TGP-2014
-=======
+    if (appConfig.isDrop1_1_enabled) headers
+    else headers :+ (HeaderNames.ClientId -> getClientId)
+  }
+
+  protected def buildHeadersForUpdateMethod(correlationId: String, accessToken: String, forwardedHost: String)(implicit
+    hc: HeaderCarrier
+  ): Seq[(String, String)] = {
+    val headers = Seq(
+      HeaderNames.CorrelationId -> correlationId,
+      HeaderNames.ForwardedHost -> forwardedHost,
+      HeaderNames.Accept        -> MimeTypes.JSON,
+      HeaderNames.Date          -> dateTimeService.timestamp.asStringHttp,
+      HeaderNames.Authorization -> accessToken,
+      HeaderNames.ContentType   -> MimeTypes.JSON
+    )
     // TODO For drop1.1 client Id has been removed (TGP-1903)
->>>>>>> d19c5ba3
     if (appConfig.isDrop1_1_enabled) headers
     else headers :+ (HeaderNames.ClientId -> getClientId)
   }
