--- conflicted
+++ resolved
@@ -69,29 +69,6 @@
       .map(_.mkString)
 
   private val fieldsToErrorCode: Map[String, (String, String)] = Map(
-<<<<<<< HEAD
-    "/eori"                                          -> (InvalidOrMissingEoriCode, InvalidOrMissingEori),
-    "/recordId"                                      -> (RecordIdDoesNotExistsCode, InvalidRecordId),
-    "/actorId"                                       -> (InvalidOrMissingActorIdCode, InvalidOrMissingActorId),
-    "/traderRef"                                     -> (InvalidOrMissingTraderRefCode, InvalidOrMissingTraderRef),
-    "/comcode"                                       -> (InvalidOrMissingComcodeCode, InvalidOrMissingComcode),
-    "/goodsDescription"                              -> (InvalidOrMissingGoodsDescriptionCode, InvalidOrMissingGoodsDescription),
-    "/countryOfOrigin"                               -> (InvalidOrMissingCountryOfOriginCode, InvalidOrMissingCountryOfOrigin),
-    "/category"                                      -> (InvalidOrMissingCategoryCode, InvalidOrMissingCategory),
-    "/assessments(0)/assessmentId"                   -> (InvalidOrMissingAssessmentIdCode, InvalidOrMissingAssessmentId),
-    "/supplementaryUnit"                             -> (InvalidAssessmentPrimaryCategoryCode, InvalidAssessmentPrimaryCategory),
-    "/assessments(0)/condition/type"                 -> (InvalidAssessmentPrimaryCategoryConditionTypeCode, InvalidAssessmentPrimaryCategoryConditionType),
-    "/assessments(0)/condition/conditionId"          -> (InvalidAssessmentPrimaryCategoryConditionIdCode, InvalidAssessmentPrimaryCategoryConditionId),
-    "/assessments(0)/condition/conditionDescription" -> (InvalidAssessmentPrimaryCategoryConditionDescriptionCode, InvalidAssessmentPrimaryCategoryConditionDescription),
-    "/assessments(0)/condition/conditionTraderText"  -> (InvalidAssessmentPrimaryCategoryConditionTraderTextCode, InvalidAssessmentPrimaryCategoryConditionTraderText),
-    "/supplementaryUnit"                             -> (InvalidOrMissingSupplementaryUnitCode, InvalidOrMissingSupplementaryUnit),
-    "/measurementUnit"                               -> (InvalidOrMissingMeasurementUnitCode, InvalidOrMissingMeasurementUnit),
-    "/comcodeEffectiveFromDate"                      -> (InvalidOrMissingComcodeEffectiveFromDateCode, InvalidOrMissingComcodeEffectiveFromDate),
-    "/comcodeEffectiveToDate"                        -> (InvalidOrMissingComcodeEffectiveToDateCode, InvalidOrMissingComcodeEffectiveToDate),
-    "/accreditationRequest"                          -> (InvalidOrMissingComcodeEffectiveToDateCode, InvalidOrMissingComcodeEffectiveToDate),
-    "/requestorName"                                 -> (InvalidOrMissingRequestorNameCode, InvalidOrMissingRequestorName),
-    "/requestorEmail"                                -> (InvalidOrMissingRequestorEmailCode, InvalidOrMissingRequestorEmail)
-=======
     "/eori"                                       -> (InvalidOrMissingEoriCode, InvalidOrMissingEori),
     "/recordId"                                   -> (RecordIdDoesNotExistsCode, InvalidRecordId),
     "/actorId"                                    -> (InvalidOrMissingActorIdCode, InvalidOrMissingActorId),
@@ -109,7 +86,9 @@
     "/supplementaryUnit"                          -> (InvalidOrMissingSupplementaryUnitCode, InvalidOrMissingSupplementaryUnit),
     "/measurementUnit"                            -> (InvalidOrMissingMeasurementUnitCode, InvalidOrMissingMeasurementUnit),
     "/comcodeEffectiveFromDate"                   -> (InvalidOrMissingComcodeEffectiveFromDateCode, InvalidOrMissingComcodeEffectiveFromDate),
-    "/comcodeEffectiveToDate"                     -> (InvalidOrMissingComcodeEffectiveToDateCode, InvalidOrMissingComcodeEffectiveToDate)
->>>>>>> f026ed94
+    "/comcodeEffectiveToDate"                     -> (InvalidOrMissingComcodeEffectiveToDateCode, InvalidOrMissingComcodeEffectiveToDate),
+    "/requestorName"                                 -> (InvalidOrMissingRequestorNameCode, InvalidOrMissingRequestorName),
+    "/requestorEmail"                                -> (InvalidOrMissingRequestorEmailCode, InvalidOrMissingRequestorEmail)
+
   )
 }