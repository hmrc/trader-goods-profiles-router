--- conflicted
+++ resolved
@@ -22,6 +22,7 @@
 import org.scalatest.matchers.should.Matchers
 import org.scalatest.wordspec.AnyWordSpec
 import org.scalatest.{BeforeAndAfterEach, EitherValues}
+import org.scalatest.{BeforeAndAfterEach, EitherValues}
 import org.scalatestplus.mockito.MockitoSugar.mock
 import play.api.libs.json.Json
 import play.api.mvc.Results.{BadRequest, Forbidden, InternalServerError, MethodNotAllowed, NotFound}
@@ -31,6 +32,7 @@
 import uk.gov.hmrc.tradergoodsprofilesrouter.models.request.CreateRecordRequest
 import uk.gov.hmrc.tradergoodsprofilesrouter.models.response.CreateRecordResponse
 import uk.gov.hmrc.tradergoodsprofilesrouter.models.response.eis.GetEisRecordsResponse
+import uk.gov.hmrc.tradergoodsprofilesrouter.models.response.errors.{Error, ErrorResponse}
 import uk.gov.hmrc.tradergoodsprofilesrouter.models.response.errors.{Error, ErrorResponse}
 import uk.gov.hmrc.tradergoodsprofilesrouter.utils.ApplicationConstants
 
@@ -610,7 +612,6 @@
 
   }
 
-<<<<<<< HEAD
   "createRecord" should {
     "create a record item" in {
       val eisResponse = createRecordResponseData
@@ -618,15 +619,6 @@
         .thenReturn(Future.successful(eisResponse))
 
       val result = routerService.createRecord(createRecordRequest)
-=======
-  "fetchRecords" should {
-    "return a records" in {
-      val eisResponse = getEisRecordsResponseData
-      when(eisConnector.fetchRecords(any, any, any, any, any)(any, any))
-        .thenReturn(Future.successful(eisResponse))
-
-      val result = routerService.fetchRecords(eoriNumber)
->>>>>>> 050c817c
 
       whenReady(result.value) {
         _.value shouldBe eisResponse
@@ -638,36 +630,20 @@
         val eisResponse =
           s"""
              |{
-<<<<<<< HEAD
              |    "timestamp": "2023-09-14T11:29:18Z",
              |    "correlationId": "$correlationId",
              |    "errorCode": "201",
-=======
-             |  "errorDetail": {
-             |    "timestamp": "2023-09-14T11:29:18Z",
-             |    "correlationId": "$correlationId",
-             |    "errorCode": "200",
->>>>>>> 050c817c
              |    "errorMessage": "Internal Server Error",
              |    "source": "BACKEND",
              |    "sourceFaultDetail": {
              |      "detail": null
              |    }
              |  }
-<<<<<<< HEAD
         """.stripMargin
         when(eisConnector.createRecord(any, any)(any, any))
           .thenReturn(Future.failed(UpstreamErrorResponse(eisResponse, 500)))
 
         val result = routerService.createRecord(createRecordRequest)
-=======
-             |}
-        """.stripMargin
-        when(eisConnector.fetchRecords(any, any, any, any, any)(any, any))
-          .thenReturn(Future.failed(UpstreamErrorResponse(eisResponse, 500)))
-
-        val result = routerService.fetchRecords(eoriNumber)
->>>>>>> 050c817c
 
         whenReady(result.value) {
           _.left.value shouldBe InternalServerError(
@@ -681,51 +657,10 @@
           )
         }
       }
-<<<<<<< HEAD
       "Unauthorised" in {
         val eisResponse =
           s"""
              | {
-=======
-      "Payload schema mismatch" in {
-        val eisResponse =
-          s"""
-             |{
-             |  "errorDetail": {
-             |    "timestamp": "2023-09-14T11:29:18Z",
-             |    "correlationId": "$correlationId",
-             |    "errorCode": "400",
-             |    "errorMessage": "Internal Error Response",
-             |    "source": "BACKEND",
-             |    "sourceFaultDetail": {
-             |      "detail": null
-             |    }
-             |  }
-             |}
-        """.stripMargin
-        when(eisConnector.fetchRecords(any, any, any, any, any)(any, any))
-          .thenReturn(Future.failed(UpstreamErrorResponse(eisResponse, 500)))
-
-        val result = routerService.fetchRecords(eoriNumber)
-
-        whenReady(result.value) {
-          _.left.value shouldBe InternalServerError(
-            Json.toJson(
-              ErrorResponse(
-                correlationId,
-                ApplicationConstants.InternalErrorResponseCode,
-                ApplicationConstants.InternalErrorResponseMessage
-              )
-            )
-          )
-        }
-      }
-      "Unauthorised" in {
-        val eisResponse =
-          s"""
-             |{
-             |  "errorDetail": {
->>>>>>> 050c817c
              |    "timestamp": "2023-09-14T11:29:18Z",
              |    "correlationId": "$correlationId",
              |    "errorCode": "401",
@@ -735,20 +670,11 @@
              |      "detail": null
              |    }
              |  }
-<<<<<<< HEAD
         """.stripMargin
         when(eisConnector.createRecord(any, any)(any, any))
           .thenReturn(Future.failed(UpstreamErrorResponse(eisResponse, 500)))
 
         val result = routerService.createRecord(createRecordRequest)
-=======
-             |}
-        """.stripMargin
-        when(eisConnector.fetchRecords(any, any, any, any, any)(any, any))
-          .thenReturn(Future.failed(UpstreamErrorResponse(eisResponse, 500)))
-
-        val result = routerService.fetchRecords(eoriNumber)
->>>>>>> 050c817c
 
         whenReady(result.value) {
           _.left.value shouldBe InternalServerError(
@@ -765,12 +691,7 @@
       "Not found" in {
         val eisResponse =
           s"""
-<<<<<<< HEAD
              | {
-=======
-             |{
-             |  "errorDetail": {
->>>>>>> 050c817c
              |    "timestamp": "2023-09-14T11:29:18Z",
              |    "correlationId": "$correlationId",
              |    "errorCode": "404",
@@ -780,20 +701,11 @@
              |      "detail": null
              |    }
              |  }
-<<<<<<< HEAD
         """.stripMargin
         when(eisConnector.createRecord(any, any)(any, any))
           .thenReturn(Future.failed(UpstreamErrorResponse(eisResponse, 500)))
 
         val result = routerService.createRecord(createRecordRequest)
-=======
-             |}
-        """.stripMargin
-        when(eisConnector.fetchRecords(any, any, any, any, any)(any, any))
-          .thenReturn(Future.failed(UpstreamErrorResponse(eisResponse, 500)))
-
-        val result = routerService.fetchRecords(eoriNumber)
->>>>>>> 050c817c
 
         whenReady(result.value) {
           _.left.value shouldBe InternalServerError(
@@ -810,12 +722,7 @@
       "Method not allowed" in {
         val eisResponse =
           s"""
-<<<<<<< HEAD
              | {
-=======
-             |{
-             |  "errorDetail": {
->>>>>>> 050c817c
              |    "timestamp": "2023-09-14T11:29:18Z",
              |    "correlationId": "$correlationId",
              |    "errorCode": "405",
@@ -825,20 +732,11 @@
              |      "detail": null
              |    }
              |  }
-<<<<<<< HEAD
         """.stripMargin
         when(eisConnector.createRecord(any, any)(any, any))
           .thenReturn(Future.failed(UpstreamErrorResponse(eisResponse, 500)))
 
         val result = routerService.createRecord(createRecordRequest)
-=======
-             |}
-        """.stripMargin
-        when(eisConnector.fetchRecords(any, any, any, any, any)(any, any))
-          .thenReturn(Future.failed(UpstreamErrorResponse(eisResponse, 500)))
-
-        val result = routerService.fetchRecords(eoriNumber)
->>>>>>> 050c817c
 
         whenReady(result.value) {
           _.left.value shouldBe InternalServerError(
@@ -855,12 +753,7 @@
       "Internal server error" in {
         val eisResponse =
           s"""
-<<<<<<< HEAD
              | {
-=======
-             |{
-             |  "errorDetail": {
->>>>>>> 050c817c
              |    "timestamp": "2023-09-14T11:29:18Z",
              |    "correlationId": "$correlationId",
              |    "errorCode": "500",
@@ -870,20 +763,11 @@
              |      "detail": null
              |    }
              |  }
-<<<<<<< HEAD
         """.stripMargin
         when(eisConnector.createRecord(any, any)(any, any))
           .thenReturn(Future.failed(UpstreamErrorResponse(eisResponse, 500)))
 
         val result = routerService.createRecord(createRecordRequest)
-=======
-             |}
-        """.stripMargin
-        when(eisConnector.fetchRecords(any, any, any, any, any)(any, any))
-          .thenReturn(Future.failed(UpstreamErrorResponse(eisResponse, 500)))
-
-        val result = routerService.fetchRecords(eoriNumber)
->>>>>>> 050c817c
 
         whenReady(result.value) {
           _.left.value shouldBe InternalServerError(
@@ -900,12 +784,7 @@
       "Bad gateway" in {
         val eisResponse =
           s"""
-<<<<<<< HEAD
              | {
-=======
-             |{
-             |  "errorDetail": {
->>>>>>> 050c817c
              |    "timestamp": "2023-09-14T11:29:18Z",
              |    "correlationId": "$correlationId",
              |    "errorCode": "502",
@@ -915,20 +794,11 @@
              |      "detail": null
              |    }
              |  }
-<<<<<<< HEAD
         """.stripMargin
         when(eisConnector.createRecord(any, any)(any, any))
           .thenReturn(Future.failed(UpstreamErrorResponse(eisResponse, 500)))
 
         val result = routerService.createRecord(createRecordRequest)
-=======
-             |}
-        """.stripMargin
-        when(eisConnector.fetchRecords(any, any, any, any, any)(any, any))
-          .thenReturn(Future.failed(UpstreamErrorResponse(eisResponse, 500)))
-
-        val result = routerService.fetchRecords(eoriNumber)
->>>>>>> 050c817c
 
         whenReady(result.value) {
           _.left.value shouldBe InternalServerError(
@@ -945,12 +815,7 @@
       "Service unavailable" in {
         val eisResponse =
           s"""
-<<<<<<< HEAD
              | {
-=======
-             |{
-             |  "errorDetail": {
->>>>>>> 050c817c
              |    "timestamp": "2023-09-14T11:29:18Z",
              |    "correlationId": "$correlationId",
              |    "errorCode": "503",
@@ -960,20 +825,11 @@
              |      "detail": null
              |    }
              |  }
-<<<<<<< HEAD
         """.stripMargin
         when(eisConnector.createRecord(any, any)(any, any))
           .thenReturn(Future.failed(UpstreamErrorResponse(eisResponse, 500)))
 
         val result = routerService.createRecord(createRecordRequest)
-=======
-             |}
-        """.stripMargin
-        when(eisConnector.fetchRecords(any, any, any, any, any)(any, any))
-          .thenReturn(Future.failed(UpstreamErrorResponse(eisResponse, 500)))
-
-        val result = routerService.fetchRecords(eoriNumber)
->>>>>>> 050c817c
 
         whenReady(result.value) {
           _.left.value shouldBe InternalServerError(
@@ -990,12 +846,7 @@
       "Unknown error response" in {
         val eisResponse =
           s"""
-<<<<<<< HEAD
              | {
-=======
-             |{
-             |  "errorDetail": {
->>>>>>> 050c817c
              |    "timestamp": "2023-09-14T11:29:18Z",
              |    "correlationId": "$correlationId",
              |    "errorCode": "001",
@@ -1005,20 +856,11 @@
              |      "detail": null
              |    }
              |  }
-<<<<<<< HEAD
         """.stripMargin
         when(eisConnector.createRecord(any, any)(any, any))
           .thenReturn(Future.failed(UpstreamErrorResponse(eisResponse, 500)))
 
         val result = routerService.createRecord(createRecordRequest)
-=======
-             |}
-        """.stripMargin
-        when(eisConnector.fetchRecords(any, any, any, any, any)(any, any))
-          .thenReturn(Future.failed(UpstreamErrorResponse(eisResponse, 500)))
-
-        val result = routerService.fetchRecords(eoriNumber)
->>>>>>> 050c817c
 
         whenReady(result.value) {
           _.left.value shouldBe InternalServerError(
@@ -1034,17 +876,10 @@
       }
       "Unexpected error is thrown" in {
         val invalidJson = """{ "wrongField": "value" }"""
-<<<<<<< HEAD
         when(eisConnector.createRecord(any, any)(any, any))
           .thenReturn(Future.failed(UpstreamErrorResponse(invalidJson, 500)))
 
         val result = routerService.createRecord(createRecordRequest)
-=======
-        when(eisConnector.fetchRecords(any, any, any, any, any)(any, any))
-          .thenReturn(Future.failed(UpstreamErrorResponse(invalidJson, 500)))
-
-        val result = routerService.fetchRecords(eoriNumber)
->>>>>>> 050c817c
 
         whenReady(result.value) {
           _.left.value shouldBe InternalServerError(
@@ -1064,10 +899,6 @@
         val eisResponse =
           s"""
              |{
-<<<<<<< HEAD
-=======
-             |  "errorDetail": {
->>>>>>> 050c817c
              |    "timestamp": "2023-09-14T11:29:18Z",
              |    "correlationId": "$correlationId",
              |    "errorCode": "400",
@@ -1080,20 +911,11 @@
              |      ]
              |    }
              |  }
-<<<<<<< HEAD
         """.stripMargin
         when(eisConnector.fetchRecord(any, any, any)(any, any))
           .thenReturn(Future.failed(UpstreamErrorResponse(eisResponse, 400)))
 
         val result = routerService.fetchRecord(eoriNumber, recordId)
-=======
-             |}
-        """.stripMargin
-        when(eisConnector.fetchRecords(any, any, any, any, any)(any, any))
-          .thenReturn(Future.failed(UpstreamErrorResponse(eisResponse, 400)))
-
-        val result = routerService.fetchRecords(eoriNumber)
->>>>>>> 050c817c
 
         whenReady(result.value) {
           _.left.value shouldBe BadRequest(
@@ -1113,8 +935,1043 @@
           )
         }
       }
-<<<<<<< HEAD
-=======
+      "Unexpected error response given an invalid json string" in {
+        val eisResponse =
+          s"""
+             | {
+             |  "invalid": "json"
+             |  }
+        """.stripMargin
+        when(eisConnector.fetchRecord(any, any, any)(any, any))
+          .thenReturn(Future.failed(UpstreamErrorResponse(eisResponse, 400)))
+
+        val result = routerService.fetchRecord(eoriNumber, recordId)
+
+        whenReady(result.value) {
+          _.left.value shouldBe BadRequest(
+            Json.toJson(
+              ErrorResponse(
+                correlationId,
+                ApplicationConstants.UnexpectedErrorCode,
+                ApplicationConstants.UnexpectedErrorMessage
+              )
+            )
+          )
+        }
+      }
+      "Unexpected error code response" in {
+        val eisResponse =
+          s"""
+             |{
+             |    "timestamp": "2023-09-14T11:29:18Z",
+             |    "correlationId": "$correlationId",
+             |    "errorCode": "400",
+             |    "errorMessage": "Bad Request",
+             |    "source": "BACKEND",
+             |    "sourceFaultDetail": {
+             |      "detail": [
+             |        "error: 100, message: unknown"
+             |      ]
+             |    }
+             |  }
+        """.stripMargin
+        when(eisConnector.fetchRecord(any, any, any)(any, any))
+          .thenReturn(Future.failed(UpstreamErrorResponse(eisResponse, 400)))
+
+        val result = routerService.fetchRecord(eoriNumber, recordId)
+
+        whenReady(result.value) {
+          _.left.value shouldBe BadRequest(
+            Json.toJson(
+              ErrorResponse(
+                correlationId,
+                ApplicationConstants.BadRequestCode,
+                ApplicationConstants.BadRequestMessage,
+                Some(
+                  Seq(
+                    Error(ApplicationConstants.UnexpectedErrorCode, ApplicationConstants.UnexpectedErrorMessage)
+                  )
+                )
+              )
+            )
+          )
+        }
+      }
+      "Unable to parse source fault detail" in {
+        val eisResponse =
+          s"""
+             |{
+             |    "timestamp": "2023-09-14T11:29:18Z",
+             |    "correlationId": "$correlationId",
+             |    "errorCode": "400",
+             |    "errorMessage": "Bad Request",
+             |    "source": "BACKEND",
+             |    "sourceFaultDetail": {
+             |      "detail": [
+             |        "002, unknown"
+             |      ]
+             |    }
+             |  }
+        """.stripMargin
+        when(eisConnector.fetchRecord(any, any, any)(any, any))
+          .thenReturn(Future.failed(UpstreamErrorResponse(eisResponse, 400)))
+
+        val exception = intercept[IllegalArgumentException] {
+          await(routerService.fetchRecord(eoriNumber, recordId).value)
+        }
+
+        exception.getMessage should be(s"Unable to parse fault detail for correlation Id: $correlationId")
+
+      }
+    }
+    "return an error" when {
+      "Forbidden response" in {
+        val emptyResponse = ""
+        when(eisConnector.fetchRecord(any, any, any)(any, any))
+          .thenReturn(Future.failed(UpstreamErrorResponse(emptyResponse, 403)))
+
+        val result = routerService.fetchRecord(eoriNumber, recordId)
+
+        whenReady(result.value) {
+          _.left.value shouldBe Forbidden(
+            Json.toJson(
+              ErrorResponse(
+                correlationId,
+                ApplicationConstants.ForbiddenCode,
+                ApplicationConstants.ForbiddenMessage
+              )
+            )
+          )
+        }
+      }
+      "Not found response" in {
+        val emptyResponse = ""
+        when(eisConnector.fetchRecord(any, any, any)(any, any))
+          .thenReturn(Future.failed(UpstreamErrorResponse(emptyResponse, 404)))
+
+        val result = routerService.fetchRecord(eoriNumber, recordId)
+
+        whenReady(result.value) {
+          _.left.value shouldBe NotFound(
+            Json.toJson(
+              ErrorResponse(
+                correlationId,
+                ApplicationConstants.NotFoundCode,
+                ApplicationConstants.NotFoundMessage
+              )
+            )
+          )
+        }
+      }
+      "Method not allowed response" in {
+        val emptyResponse = ""
+        when(eisConnector.fetchRecord(any, any, any)(any, any))
+          .thenReturn(Future.failed(UpstreamErrorResponse(emptyResponse, 405)))
+
+        val result = routerService.fetchRecord(eoriNumber, recordId)
+
+        whenReady(result.value) {
+          _.left.value shouldBe MethodNotAllowed(
+            Json.toJson(
+              ErrorResponse(
+                correlationId,
+                ApplicationConstants.MethodNotAllowedCode,
+                ApplicationConstants.MethodNotAllowedMessage
+              )
+            )
+          )
+        }
+      }
+      "Unknown error response" in {
+        val emptyResponse = ""
+        when(eisConnector.fetchRecord(any, any, any)(any, any))
+          .thenReturn(Future.failed(UpstreamErrorResponse(emptyResponse, 504)))
+
+        val result = routerService.fetchRecord(eoriNumber, recordId)
+
+        whenReady(result.value) {
+          _.left.value shouldBe InternalServerError(
+            Json.toJson(
+              ErrorResponse(
+                correlationId,
+                ApplicationConstants.UnexpectedErrorCode,
+                ApplicationConstants.UnexpectedErrorMessage
+              )
+            )
+          )
+        }
+      }
+    }
+
+  }
+
+  "createRecord" should {
+    "create a record item" in {
+      val eisResponse = createRecordResponseData
+      when(eisConnector.createRecord(any, any)(any, any))
+        .thenReturn(Future.successful(eisResponse))
+
+      val result = routerService.createRecord(createRecordRequest)
+
+      whenReady(result.value) {
+        _.value shouldBe eisResponse
+      }
+    }
+
+    "return an internal server error" when {
+      "Invalid payload response" in {
+        val eisResponse =
+          s"""
+             |{
+             |    "timestamp": "2023-09-14T11:29:18Z",
+             |    "correlationId": "$correlationId",
+             |    "errorCode": "201",
+             |    "errorMessage": "Internal Server Error",
+             |    "source": "BACKEND",
+             |    "sourceFaultDetail": {
+             |      "detail": null
+             |    }
+             |  }
+        """.stripMargin
+        when(eisConnector.createRecord(any, any)(any, any))
+          .thenReturn(Future.failed(UpstreamErrorResponse(eisResponse, 500)))
+
+        val result = routerService.createRecord(createRecordRequest)
+
+        whenReady(result.value) {
+          _.left.value shouldBe InternalServerError(
+            Json.toJson(
+              ErrorResponse(
+                correlationId,
+                ApplicationConstants.InvalidOrEmptyPayloadCode,
+                ApplicationConstants.InvalidOrEmptyPayloadMessage
+              )
+            )
+          )
+        }
+      }
+      "Unauthorised" in {
+        val eisResponse =
+          s"""
+             | {
+             |    "timestamp": "2023-09-14T11:29:18Z",
+             |    "correlationId": "$correlationId",
+             |    "errorCode": "401",
+             |    "errorMessage": "Unauthorised",
+             |    "source": "BACKEND",
+             |    "sourceFaultDetail": {
+             |      "detail": null
+             |    }
+             |  }
+        """.stripMargin
+        when(eisConnector.createRecord(any, any)(any, any))
+          .thenReturn(Future.failed(UpstreamErrorResponse(eisResponse, 500)))
+
+        val result = routerService.createRecord(createRecordRequest)
+
+        whenReady(result.value) {
+          _.left.value shouldBe InternalServerError(
+            Json.toJson(
+              ErrorResponse(
+                correlationId,
+                ApplicationConstants.UnauthorizedCode,
+                ApplicationConstants.UnauthorizedMessage
+              )
+            )
+          )
+        }
+      }
+      "Not found" in {
+        val eisResponse =
+          s"""
+             | {
+             |    "timestamp": "2023-09-14T11:29:18Z",
+             |    "correlationId": "$correlationId",
+             |    "errorCode": "404",
+             |    "errorMessage": "Not Found",
+             |    "source": "BACKEND",
+             |    "sourceFaultDetail": {
+             |      "detail": null
+             |    }
+             |  }
+        """.stripMargin
+        when(eisConnector.createRecord(any, any)(any, any))
+          .thenReturn(Future.failed(UpstreamErrorResponse(eisResponse, 500)))
+
+        val result = routerService.createRecord(createRecordRequest)
+
+        whenReady(result.value) {
+          _.left.value shouldBe InternalServerError(
+            Json.toJson(
+              ErrorResponse(
+                correlationId,
+                ApplicationConstants.NotFoundCode,
+                ApplicationConstants.NotFoundMessage
+              )
+            )
+          )
+        }
+      }
+      "Method not allowed" in {
+        val eisResponse =
+          s"""
+             | {
+             |    "timestamp": "2023-09-14T11:29:18Z",
+             |    "correlationId": "$correlationId",
+             |    "errorCode": "405",
+             |    "errorMessage": "Method Not Allowed",
+             |    "source": "BACKEND",
+             |    "sourceFaultDetail": {
+             |      "detail": null
+             |    }
+             |  }
+        """.stripMargin
+        when(eisConnector.createRecord(any, any)(any, any))
+          .thenReturn(Future.failed(UpstreamErrorResponse(eisResponse, 500)))
+
+        val result = routerService.createRecord(createRecordRequest)
+
+        whenReady(result.value) {
+          _.left.value shouldBe InternalServerError(
+            Json.toJson(
+              ErrorResponse(
+                correlationId,
+                ApplicationConstants.MethodNotAllowedCode,
+                ApplicationConstants.MethodNotAllowedMessage
+              )
+            )
+          )
+        }
+      }
+      "Internal server error" in {
+        val eisResponse =
+          s"""
+             | {
+             |    "timestamp": "2023-09-14T11:29:18Z",
+             |    "correlationId": "$correlationId",
+             |    "errorCode": "500",
+             |    "errorMessage": "Internal Server Error",
+             |    "source": "BACKEND",
+             |    "sourceFaultDetail": {
+             |      "detail": null
+             |    }
+             |  }
+        """.stripMargin
+        when(eisConnector.createRecord(any, any)(any, any))
+          .thenReturn(Future.failed(UpstreamErrorResponse(eisResponse, 500)))
+
+        val result = routerService.createRecord(createRecordRequest)
+
+        whenReady(result.value) {
+          _.left.value shouldBe InternalServerError(
+            Json.toJson(
+              ErrorResponse(
+                correlationId,
+                ApplicationConstants.InternalServerErrorCode,
+                ApplicationConstants.InternalServerErrorMessage
+              )
+            )
+          )
+        }
+      }
+      "Bad gateway" in {
+        val eisResponse =
+          s"""
+             | {
+             |    "timestamp": "2023-09-14T11:29:18Z",
+             |    "correlationId": "$correlationId",
+             |    "errorCode": "502",
+             |    "errorMessage": "Bad Gateway",
+             |    "source": "BACKEND",
+             |    "sourceFaultDetail": {
+             |      "detail": null
+             |    }
+             |  }
+        """.stripMargin
+        when(eisConnector.createRecord(any, any)(any, any))
+          .thenReturn(Future.failed(UpstreamErrorResponse(eisResponse, 500)))
+
+        val result = routerService.createRecord(createRecordRequest)
+
+        whenReady(result.value) {
+          _.left.value shouldBe InternalServerError(
+            Json.toJson(
+              ErrorResponse(
+                correlationId,
+                ApplicationConstants.BadGatewayCode,
+                ApplicationConstants.BadGatewayMessage
+              )
+            )
+          )
+        }
+      }
+      "Service unavailable" in {
+        val eisResponse =
+          s"""
+             | {
+             |    "timestamp": "2023-09-14T11:29:18Z",
+             |    "correlationId": "$correlationId",
+             |    "errorCode": "503",
+             |    "errorMessage": "Service Unavailable",
+             |    "source": "BACKEND",
+             |    "sourceFaultDetail": {
+             |      "detail": null
+             |    }
+             |  }
+        """.stripMargin
+        when(eisConnector.createRecord(any, any)(any, any))
+          .thenReturn(Future.failed(UpstreamErrorResponse(eisResponse, 500)))
+
+        val result = routerService.createRecord(createRecordRequest)
+
+        whenReady(result.value) {
+          _.left.value shouldBe InternalServerError(
+            Json.toJson(
+              ErrorResponse(
+                correlationId,
+                ApplicationConstants.ServiceUnavailableCode,
+                ApplicationConstants.ServiceUnavailableMessage
+              )
+            )
+          )
+        }
+      }
+      "Unknown error response" in {
+        val eisResponse =
+          s"""
+             | {
+             |    "timestamp": "2023-09-14T11:29:18Z",
+             |    "correlationId": "$correlationId",
+             |    "errorCode": "001",
+             |    "errorMessage": "Service Unavailable",
+             |    "source": "BACKEND",
+             |    "sourceFaultDetail": {
+             |      "detail": null
+             |    }
+             |  }
+        """.stripMargin
+        when(eisConnector.createRecord(any, any)(any, any))
+          .thenReturn(Future.failed(UpstreamErrorResponse(eisResponse, 500)))
+
+        val result = routerService.createRecord(createRecordRequest)
+
+        whenReady(result.value) {
+          _.left.value shouldBe InternalServerError(
+            Json.toJson(
+              ErrorResponse(
+                correlationId,
+                ApplicationConstants.UnknownCode,
+                ApplicationConstants.UnknownMessage
+              )
+            )
+          )
+        }
+      }
+      "Unexpected error is thrown" in {
+        val invalidJson = """{ "wrongField": "value" }"""
+        when(eisConnector.createRecord(any, any)(any, any))
+          .thenReturn(Future.failed(UpstreamErrorResponse(invalidJson, 500)))
+
+        val result = routerService.createRecord(createRecordRequest)
+
+        whenReady(result.value) {
+          _.left.value shouldBe InternalServerError(
+            Json.toJson(
+              ErrorResponse(
+                correlationId,
+                ApplicationConstants.UnexpectedErrorCode,
+                ApplicationConstants.UnexpectedErrorMessage
+              )
+            )
+          )
+        }
+      }
+    }
+    "return an bad request error" when {
+      "eori does not exist and comcode is missing" in {
+        val eisResponse =
+          s"""
+             |{
+             |    "timestamp": "2023-09-14T11:29:18Z",
+             |    "correlationId": "$correlationId",
+             |    "errorCode": "400",
+             |    "errorMessage": "Internal Server Error",
+             |    "source": "BACKEND",
+             |    "sourceFaultDetail": {
+             |      "detail": [
+             |        "error: 006, message: Mandatory field comcode was missing from body",
+             |        "error: 007, message: eori does not exist in the database"
+             |      ]
+             |    }
+             |  }
+        """.stripMargin
+        when(eisConnector.fetchRecord(any, any, any)(any, any))
+          .thenReturn(Future.failed(UpstreamErrorResponse(eisResponse, 400)))
+
+        val result = routerService.fetchRecord(eoriNumber, recordId)
+
+        whenReady(result.value) {
+          _.left.value shouldBe BadRequest(
+            Json.toJson(
+              ErrorResponse(
+                correlationId,
+                ApplicationConstants.BadRequestCode,
+                ApplicationConstants.BadRequestMessage,
+                Some(
+                  Seq(
+                    Error("INVALID_REQUEST_PARAMETER", "006 - Missing or invalid mandatory request parameter EORI"),
+                    Error("INVALID_REQUEST_PARAMETER", "007 - EORI does not exist in the database")
+                  )
+                )
+              )
+            )
+          )
+        }
+      }
+      "Unexpected error response given an invalid json string" in {
+        val eisResponse =
+          s"""
+             | {
+             |  "invalid": "json"
+             |  }
+        """.stripMargin
+        when(eisConnector.fetchRecord(any, any, any)(any, any))
+          .thenReturn(Future.failed(UpstreamErrorResponse(eisResponse, 400)))
+
+        val result = routerService.fetchRecord(eoriNumber, recordId)
+
+        whenReady(result.value) {
+          _.left.value shouldBe BadRequest(
+            Json.toJson(
+              ErrorResponse(
+                correlationId,
+                ApplicationConstants.UnexpectedErrorCode,
+                ApplicationConstants.UnexpectedErrorMessage
+              )
+            )
+          )
+        }
+      }
+      "Unexpected error code response" in {
+        val eisResponse =
+          s"""
+             |{
+             |    "timestamp": "2023-09-14T11:29:18Z",
+             |    "correlationId": "$correlationId",
+             |    "errorCode": "400",
+             |    "errorMessage": "Bad Request",
+             |    "source": "BACKEND",
+             |    "sourceFaultDetail": {
+             |      "detail": [
+             |        "error: 100, message: unknown"
+             |      ]
+             |    }
+             |  }
+        """.stripMargin
+        when(eisConnector.fetchRecord(any, any, any)(any, any))
+          .thenReturn(Future.failed(UpstreamErrorResponse(eisResponse, 400)))
+
+        val result = routerService.fetchRecord(eoriNumber, recordId)
+
+        whenReady(result.value) {
+          _.left.value shouldBe BadRequest(
+            Json.toJson(
+              ErrorResponse(
+                correlationId,
+                ApplicationConstants.BadRequestCode,
+                ApplicationConstants.BadRequestMessage,
+                Some(
+                  Seq(
+                    Error(ApplicationConstants.UnexpectedErrorCode, ApplicationConstants.UnexpectedErrorMessage)
+                  )
+                )
+              )
+            )
+          )
+        }
+      }
+      "Unable to parse source fault detail" in {
+        val eisResponse =
+          s"""
+             |{
+             |    "timestamp": "2023-09-14T11:29:18Z",
+             |    "correlationId": "$correlationId",
+             |    "errorCode": "400",
+             |    "errorMessage": "Bad Request",
+             |    "source": "BACKEND",
+             |    "sourceFaultDetail": {
+             |      "detail": [
+             |        "002, unknown"
+             |      ]
+             |    }
+             |  }
+        """.stripMargin
+        when(eisConnector.fetchRecord(any, any, any)(any, any))
+          .thenReturn(Future.failed(UpstreamErrorResponse(eisResponse, 400)))
+
+        val exception = intercept[IllegalArgumentException] {
+          await(routerService.fetchRecord(eoriNumber, recordId).value)
+        }
+
+        exception.getMessage should be(s"Unable to parse fault detail for correlation Id: $correlationId")
+
+      }
+    }
+    "return an error" when {
+      "Forbidden response" in {
+        val emptyResponse = ""
+        when(eisConnector.fetchRecord(any, any, any)(any, any))
+          .thenReturn(Future.failed(UpstreamErrorResponse(emptyResponse, 403)))
+
+        val result = routerService.fetchRecord(eoriNumber, recordId)
+
+        whenReady(result.value) {
+          _.left.value shouldBe Forbidden(
+            Json.toJson(
+              ErrorResponse(
+                correlationId,
+                ApplicationConstants.ForbiddenCode,
+                ApplicationConstants.ForbiddenMessage
+              )
+            )
+          )
+        }
+      }
+      "Not found response" in {
+        val emptyResponse = ""
+        when(eisConnector.fetchRecord(any, any, any)(any, any))
+          .thenReturn(Future.failed(UpstreamErrorResponse(emptyResponse, 404)))
+
+        val result = routerService.fetchRecord(eoriNumber, recordId)
+
+        whenReady(result.value) {
+          _.left.value shouldBe NotFound(
+            Json.toJson(
+              ErrorResponse(
+                correlationId,
+                ApplicationConstants.NotFoundCode,
+                ApplicationConstants.NotFoundMessage
+              )
+            )
+          )
+        }
+      }
+      "Method not allowed response" in {
+        val emptyResponse = ""
+        when(eisConnector.fetchRecord(any, any, any)(any, any))
+          .thenReturn(Future.failed(UpstreamErrorResponse(emptyResponse, 405)))
+
+        val result = routerService.fetchRecord(eoriNumber, recordId)
+
+        whenReady(result.value) {
+          _.left.value shouldBe MethodNotAllowed(
+            Json.toJson(
+              ErrorResponse(
+                correlationId,
+                ApplicationConstants.MethodNotAllowedCode,
+                ApplicationConstants.MethodNotAllowedMessage
+              )
+            )
+          )
+        }
+      }
+      "Unknown error response" in {
+        val emptyResponse = ""
+        when(eisConnector.fetchRecord(any, any, any)(any, any))
+          .thenReturn(Future.failed(UpstreamErrorResponse(emptyResponse, 504)))
+
+        val result = routerService.fetchRecord(eoriNumber, recordId)
+
+        whenReady(result.value) {
+          _.left.value shouldBe InternalServerError(
+            Json.toJson(
+              ErrorResponse(
+                correlationId,
+                ApplicationConstants.UnexpectedErrorCode,
+                ApplicationConstants.UnexpectedErrorMessage
+              )
+            )
+          )
+        }
+      }
+    }
+
+  }
+
+  "fetchRecords" should {
+    "return a records" in {
+      val eisResponse = getEisRecordsResponseData
+      when(eisConnector.fetchRecords(any, any, any, any, any)(any, any))
+        .thenReturn(Future.successful(eisResponse))
+
+      val result = routerService.fetchRecords(eoriNumber)
+
+      whenReady(result.value) {
+        _.value shouldBe eisResponse
+      }
+    }
+
+    "return an internal server error" when {
+      "Invalid payload response" in {
+        val eisResponse =
+          s"""
+             |{
+             |  "errorDetail": {
+             |    "timestamp": "2023-09-14T11:29:18Z",
+             |    "correlationId": "$correlationId",
+             |    "errorCode": "200",
+             |    "errorMessage": "Internal Server Error",
+             |    "source": "BACKEND",
+             |    "sourceFaultDetail": {
+             |      "detail": null
+             |    }
+             |  }
+             |}
+        """.stripMargin
+        when(eisConnector.fetchRecords(any, any, any, any, any)(any, any))
+          .thenReturn(Future.failed(UpstreamErrorResponse(eisResponse, 500)))
+
+        val result = routerService.fetchRecords(eoriNumber)
+
+        whenReady(result.value) {
+          _.left.value shouldBe InternalServerError(
+            Json.toJson(
+              ErrorResponse(
+                correlationId,
+                ApplicationConstants.InvalidOrEmptyPayloadCode,
+                ApplicationConstants.InvalidOrEmptyPayloadMessage
+              )
+            )
+          )
+        }
+      }
+      "Payload schema mismatch" in {
+        val eisResponse =
+          s"""
+             |{
+             |  "errorDetail": {
+             |    "timestamp": "2023-09-14T11:29:18Z",
+             |    "correlationId": "$correlationId",
+             |    "errorCode": "400",
+             |    "errorMessage": "Internal Error Response",
+             |    "source": "BACKEND",
+             |    "sourceFaultDetail": {
+             |      "detail": null
+             |    }
+             |  }
+             |}
+        """.stripMargin
+        when(eisConnector.fetchRecords(any, any, any, any, any)(any, any))
+          .thenReturn(Future.failed(UpstreamErrorResponse(eisResponse, 500)))
+
+        val result = routerService.fetchRecords(eoriNumber)
+
+        whenReady(result.value) {
+          _.left.value shouldBe InternalServerError(
+            Json.toJson(
+              ErrorResponse(
+                correlationId,
+                ApplicationConstants.InternalErrorResponseCode,
+                ApplicationConstants.InternalErrorResponseMessage
+              )
+            )
+          )
+        }
+      }
+      "Unauthorised" in {
+        val eisResponse =
+          s"""
+             |{
+             |  "errorDetail": {
+             |    "timestamp": "2023-09-14T11:29:18Z",
+             |    "correlationId": "$correlationId",
+             |    "errorCode": "401",
+             |    "errorMessage": "Unauthorised",
+             |    "source": "BACKEND",
+             |    "sourceFaultDetail": {
+             |      "detail": null
+             |    }
+             |  }
+             |}
+        """.stripMargin
+        when(eisConnector.fetchRecords(any, any, any, any, any)(any, any))
+          .thenReturn(Future.failed(UpstreamErrorResponse(eisResponse, 500)))
+
+        val result = routerService.fetchRecords(eoriNumber)
+
+        whenReady(result.value) {
+          _.left.value shouldBe InternalServerError(
+            Json.toJson(
+              ErrorResponse(
+                correlationId,
+                ApplicationConstants.UnauthorizedCode,
+                ApplicationConstants.UnauthorizedMessage
+              )
+            )
+          )
+        }
+      }
+      "Not found" in {
+        val eisResponse =
+          s"""
+             |{
+             |  "errorDetail": {
+             |    "timestamp": "2023-09-14T11:29:18Z",
+             |    "correlationId": "$correlationId",
+             |    "errorCode": "404",
+             |    "errorMessage": "Not Found",
+             |    "source": "BACKEND",
+             |    "sourceFaultDetail": {
+             |      "detail": null
+             |    }
+             |  }
+             |}
+        """.stripMargin
+        when(eisConnector.fetchRecords(any, any, any, any, any)(any, any))
+          .thenReturn(Future.failed(UpstreamErrorResponse(eisResponse, 500)))
+
+        val result = routerService.fetchRecords(eoriNumber)
+
+        whenReady(result.value) {
+          _.left.value shouldBe InternalServerError(
+            Json.toJson(
+              ErrorResponse(
+                correlationId,
+                ApplicationConstants.NotFoundCode,
+                ApplicationConstants.NotFoundMessage
+              )
+            )
+          )
+        }
+      }
+      "Method not allowed" in {
+        val eisResponse =
+          s"""
+             |{
+             |  "errorDetail": {
+             |    "timestamp": "2023-09-14T11:29:18Z",
+             |    "correlationId": "$correlationId",
+             |    "errorCode": "405",
+             |    "errorMessage": "Method Not Allowed",
+             |    "source": "BACKEND",
+             |    "sourceFaultDetail": {
+             |      "detail": null
+             |    }
+             |  }
+             |}
+        """.stripMargin
+        when(eisConnector.fetchRecords(any, any, any, any, any)(any, any))
+          .thenReturn(Future.failed(UpstreamErrorResponse(eisResponse, 500)))
+
+        val result = routerService.fetchRecords(eoriNumber)
+
+        whenReady(result.value) {
+          _.left.value shouldBe InternalServerError(
+            Json.toJson(
+              ErrorResponse(
+                correlationId,
+                ApplicationConstants.MethodNotAllowedCode,
+                ApplicationConstants.MethodNotAllowedMessage
+              )
+            )
+          )
+        }
+      }
+      "Internal server error" in {
+        val eisResponse =
+          s"""
+             |{
+             |  "errorDetail": {
+             |    "timestamp": "2023-09-14T11:29:18Z",
+             |    "correlationId": "$correlationId",
+             |    "errorCode": "500",
+             |    "errorMessage": "Internal Server Error",
+             |    "source": "BACKEND",
+             |    "sourceFaultDetail": {
+             |      "detail": null
+             |    }
+             |  }
+             |}
+        """.stripMargin
+        when(eisConnector.fetchRecords(any, any, any, any, any)(any, any))
+          .thenReturn(Future.failed(UpstreamErrorResponse(eisResponse, 500)))
+
+        val result = routerService.fetchRecords(eoriNumber)
+
+        whenReady(result.value) {
+          _.left.value shouldBe InternalServerError(
+            Json.toJson(
+              ErrorResponse(
+                correlationId,
+                ApplicationConstants.InternalServerErrorCode,
+                ApplicationConstants.InternalServerErrorMessage
+              )
+            )
+          )
+        }
+      }
+      "Bad gateway" in {
+        val eisResponse =
+          s"""
+             |{
+             |  "errorDetail": {
+             |    "timestamp": "2023-09-14T11:29:18Z",
+             |    "correlationId": "$correlationId",
+             |    "errorCode": "502",
+             |    "errorMessage": "Bad Gateway",
+             |    "source": "BACKEND",
+             |    "sourceFaultDetail": {
+             |      "detail": null
+             |    }
+             |  }
+             |}
+        """.stripMargin
+        when(eisConnector.fetchRecords(any, any, any, any, any)(any, any))
+          .thenReturn(Future.failed(UpstreamErrorResponse(eisResponse, 500)))
+
+        val result = routerService.fetchRecords(eoriNumber)
+
+        whenReady(result.value) {
+          _.left.value shouldBe InternalServerError(
+            Json.toJson(
+              ErrorResponse(
+                correlationId,
+                ApplicationConstants.BadGatewayCode,
+                ApplicationConstants.BadGatewayMessage
+              )
+            )
+          )
+        }
+      }
+      "Service unavailable" in {
+        val eisResponse =
+          s"""
+             |{
+             |  "errorDetail": {
+             |    "timestamp": "2023-09-14T11:29:18Z",
+             |    "correlationId": "$correlationId",
+             |    "errorCode": "503",
+             |    "errorMessage": "Service Unavailable",
+             |    "source": "BACKEND",
+             |    "sourceFaultDetail": {
+             |      "detail": null
+             |    }
+             |  }
+             |}
+        """.stripMargin
+        when(eisConnector.fetchRecords(any, any, any, any, any)(any, any))
+          .thenReturn(Future.failed(UpstreamErrorResponse(eisResponse, 500)))
+
+        val result = routerService.fetchRecords(eoriNumber)
+
+        whenReady(result.value) {
+          _.left.value shouldBe InternalServerError(
+            Json.toJson(
+              ErrorResponse(
+                correlationId,
+                ApplicationConstants.ServiceUnavailableCode,
+                ApplicationConstants.ServiceUnavailableMessage
+              )
+            )
+          )
+        }
+      }
+      "Unknown error response" in {
+        val eisResponse =
+          s"""
+             |{
+             |  "errorDetail": {
+             |    "timestamp": "2023-09-14T11:29:18Z",
+             |    "correlationId": "$correlationId",
+             |    "errorCode": "001",
+             |    "errorMessage": "Service Unavailable",
+             |    "source": "BACKEND",
+             |    "sourceFaultDetail": {
+             |      "detail": null
+             |    }
+             |  }
+             |}
+        """.stripMargin
+        when(eisConnector.fetchRecords(any, any, any, any, any)(any, any))
+          .thenReturn(Future.failed(UpstreamErrorResponse(eisResponse, 500)))
+
+        val result = routerService.fetchRecords(eoriNumber)
+
+        whenReady(result.value) {
+          _.left.value shouldBe InternalServerError(
+            Json.toJson(
+              ErrorResponse(
+                correlationId,
+                ApplicationConstants.UnknownCode,
+                ApplicationConstants.UnknownMessage
+              )
+            )
+          )
+        }
+      }
+      "Unexpected error is thrown" in {
+        val invalidJson = """{ "wrongField": "value" }"""
+        when(eisConnector.fetchRecords(any, any, any, any, any)(any, any))
+          .thenReturn(Future.failed(UpstreamErrorResponse(invalidJson, 500)))
+
+        val result = routerService.fetchRecords(eoriNumber)
+
+        whenReady(result.value) {
+          _.left.value shouldBe InternalServerError(
+            Json.toJson(
+              ErrorResponse(
+                correlationId,
+                ApplicationConstants.UnexpectedErrorCode,
+                ApplicationConstants.UnexpectedErrorMessage
+              )
+            )
+          )
+        }
+      }
+    }
+    "return an bad request error" when {
+      "eori does not exist and comcode is missing" in {
+        val eisResponse =
+          s"""
+             |{
+             |  "errorDetail": {
+             |    "timestamp": "2023-09-14T11:29:18Z",
+             |    "correlationId": "$correlationId",
+             |    "errorCode": "400",
+             |    "errorMessage": "Internal Server Error",
+             |    "source": "BACKEND",
+             |    "sourceFaultDetail": {
+             |      "detail": [
+             |        "error: 006, message: Mandatory field comcode was missing from body",
+             |        "error: 007, message: eori does not exist in the database"
+             |      ]
+             |    }
+             |  }
+             |}
+        """.stripMargin
+        when(eisConnector.fetchRecords(any, any, any, any, any)(any, any))
+          .thenReturn(Future.failed(UpstreamErrorResponse(eisResponse, 400)))
+
+        val result = routerService.fetchRecords(eoriNumber)
+
+        whenReady(result.value) {
+          _.left.value shouldBe BadRequest(
+            Json.toJson(
+              ErrorResponse(
+                correlationId,
+                ApplicationConstants.BadRequestCode,
+                ApplicationConstants.BadRequestMessage,
+                Some(
+                  Seq(
+                    Error("INVALID_REQUEST_PARAMETER", "006 - Missing or invalid mandatory request parameter EORI"),
+                    Error("INVALID_REQUEST_PARAMETER", "007 - EORI does not exist in the database")
+                  )
+                )
+              )
+            )
+          )
+        }
+      }
       "invalid query parameters lastUpdatedDate, page and size" in {
         val eisResponse =
           s"""
@@ -1159,7 +2016,6 @@
           )
         }
       }
->>>>>>> 050c817c
       "Unexpected error response given an invalid json string" in {
         val eisResponse =
           s"""
@@ -1167,17 +2023,10 @@
              |  "invalid": "json"
              |  }
         """.stripMargin
-<<<<<<< HEAD
-        when(eisConnector.fetchRecord(any, any, any)(any, any))
-          .thenReturn(Future.failed(UpstreamErrorResponse(eisResponse, 400)))
-
-        val result = routerService.fetchRecord(eoriNumber, recordId)
-=======
         when(eisConnector.fetchRecords(any, any, any, any, any)(any, any))
           .thenReturn(Future.failed(UpstreamErrorResponse(eisResponse, 400)))
 
         val result = routerService.fetchRecords(eoriNumber)
->>>>>>> 050c817c
 
         whenReady(result.value) {
           _.left.value shouldBe BadRequest(
@@ -1195,10 +2044,7 @@
         val eisResponse =
           s"""
              |{
-<<<<<<< HEAD
-=======
              |  "errorDetail": {
->>>>>>> 050c817c
              |    "timestamp": "2023-09-14T11:29:18Z",
              |    "correlationId": "$correlationId",
              |    "errorCode": "400",
@@ -1210,20 +2056,12 @@
              |      ]
              |    }
              |  }
-<<<<<<< HEAD
-        """.stripMargin
-        when(eisConnector.fetchRecord(any, any, any)(any, any))
-          .thenReturn(Future.failed(UpstreamErrorResponse(eisResponse, 400)))
-
-        val result = routerService.fetchRecord(eoriNumber, recordId)
-=======
              |}
         """.stripMargin
         when(eisConnector.fetchRecords(any, any, any, any, any)(any, any))
           .thenReturn(Future.failed(UpstreamErrorResponse(eisResponse, 400)))
 
         val result = routerService.fetchRecords(eoriNumber)
->>>>>>> 050c817c
 
         whenReady(result.value) {
           _.left.value shouldBe BadRequest(
@@ -1246,10 +2084,7 @@
         val eisResponse =
           s"""
              |{
-<<<<<<< HEAD
-=======
              |  "errorDetail": {
->>>>>>> 050c817c
              |    "timestamp": "2023-09-14T11:29:18Z",
              |    "correlationId": "$correlationId",
              |    "errorCode": "400",
@@ -1261,14 +2096,6 @@
              |      ]
              |    }
              |  }
-<<<<<<< HEAD
-        """.stripMargin
-        when(eisConnector.fetchRecord(any, any, any)(any, any))
-          .thenReturn(Future.failed(UpstreamErrorResponse(eisResponse, 400)))
-
-        val exception = intercept[IllegalArgumentException] {
-          await(routerService.fetchRecord(eoriNumber, recordId).value)
-=======
              |}
         """.stripMargin
         when(eisConnector.fetchRecords(any, any, any, any, any)(any, any))
@@ -1276,7 +2103,6 @@
 
         val exception = intercept[IllegalArgumentException] {
           await(routerService.fetchRecords(eoriNumber).value)
->>>>>>> 050c817c
         }
 
         exception.getMessage should be(s"Unable to parse fault detail for correlation Id: $correlationId")
@@ -1286,17 +2112,10 @@
     "return an error" when {
       "Forbidden response" in {
         val emptyResponse = ""
-<<<<<<< HEAD
-        when(eisConnector.fetchRecord(any, any, any)(any, any))
-          .thenReturn(Future.failed(UpstreamErrorResponse(emptyResponse, 403)))
-
-        val result = routerService.fetchRecord(eoriNumber, recordId)
-=======
         when(eisConnector.fetchRecords(any, any, any, any, any)(any, any))
           .thenReturn(Future.failed(UpstreamErrorResponse(emptyResponse, 403)))
 
         val result = routerService.fetchRecords(eoriNumber)
->>>>>>> 050c817c
 
         whenReady(result.value) {
           _.left.value shouldBe Forbidden(
@@ -1312,17 +2131,10 @@
       }
       "Not found response" in {
         val emptyResponse = ""
-<<<<<<< HEAD
-        when(eisConnector.fetchRecord(any, any, any)(any, any))
-          .thenReturn(Future.failed(UpstreamErrorResponse(emptyResponse, 404)))
-
-        val result = routerService.fetchRecord(eoriNumber, recordId)
-=======
         when(eisConnector.fetchRecords(any, any, any, any, any)(any, any))
           .thenReturn(Future.failed(UpstreamErrorResponse(emptyResponse, 404)))
 
         val result = routerService.fetchRecords(eoriNumber)
->>>>>>> 050c817c
 
         whenReady(result.value) {
           _.left.value shouldBe NotFound(
@@ -1338,17 +2150,10 @@
       }
       "Method not allowed response" in {
         val emptyResponse = ""
-<<<<<<< HEAD
-        when(eisConnector.fetchRecord(any, any, any)(any, any))
-          .thenReturn(Future.failed(UpstreamErrorResponse(emptyResponse, 405)))
-
-        val result = routerService.fetchRecord(eoriNumber, recordId)
-=======
         when(eisConnector.fetchRecords(any, any, any, any, any)(any, any))
           .thenReturn(Future.failed(UpstreamErrorResponse(emptyResponse, 405)))
 
         val result = routerService.fetchRecords(eoriNumber)
->>>>>>> 050c817c
 
         whenReady(result.value) {
           _.left.value shouldBe MethodNotAllowed(
@@ -1364,17 +2169,10 @@
       }
       "Unknown error response" in {
         val emptyResponse = ""
-<<<<<<< HEAD
-        when(eisConnector.fetchRecord(any, any, any)(any, any))
-          .thenReturn(Future.failed(UpstreamErrorResponse(emptyResponse, 504)))
-
-        val result = routerService.fetchRecord(eoriNumber, recordId)
-=======
         when(eisConnector.fetchRecords(any, any, any, any, any)(any, any))
           .thenReturn(Future.failed(UpstreamErrorResponse(emptyResponse, 504)))
 
         val result = routerService.fetchRecords(eoriNumber)
->>>>>>> 050c817c
 
         whenReady(result.value) {
           _.left.value shouldBe InternalServerError(
@@ -1392,11 +2190,7 @@
 
   }
 
-<<<<<<< HEAD
-  val getSingleRecordResponseData: GetEisRecordsResponse =
-=======
   val getEisRecordsResponseData: GetEisRecordsResponse =
->>>>>>> 050c817c
     Json
       .parse("""
     |{
