--- conflicted
+++ resolved
@@ -166,168 +166,4 @@
     }
   }
 
-<<<<<<< HEAD
-  "updateRecord" should {
-    "update a record item" in {
-      val eisResponse = createOrUpdateRecordResponseData
-      when(eisConnector.updateRecord(any, any)(any))
-        .thenReturn(Future.successful(Right(eisResponse)))
-
-      val result = routerService.updateRecord(updateRecordRequest)
-
-      whenReady(result.value) {
-        _.value shouldBe eisResponse
-      }
-    }
-
-    "return an internal server error" when {
-
-      "EIS return an error" in {
-        when(eisConnector.updateRecord(any, any)(any))
-          .thenReturn(Future.successful(Left(BadRequest("error"))))
-
-        val result = routerService.updateRecord(updateRecordRequest)
-
-        whenReady(result.value) {
-          _.left.value shouldBe BadRequest("error")
-        }
-      }
-
-      "error when an exception is thrown" in {
-        when(eisConnector.updateRecord(any, any)(any))
-          .thenReturn(Future.failed(new RuntimeException("error")))
-
-        val result = routerService.updateRecord(updateRecordRequest)
-
-        whenReady(result.value) {
-          _.left.value shouldBe InternalServerError(
-            Json.obj(
-              "correlationId" -> correlationId,
-              "code"          -> "UNEXPECTED_ERROR",
-              "message"       -> "error"
-            )
-          )
-        }
-      }
-
-    }
-  }
-
-  val createOrUpdateRecordResponseData: CreateOrUpdateRecordResponse =
-    Json
-      .parse("""
-          |{
-          |  "recordId": "b2fa315b-2d31-4629-90fc-a7b1a5119873",
-          |  "eori": "GB123456789012",
-          |  "actorId": "GB098765432112",
-          |  "traderRef": "BAN001001",
-          |  "comcode": "10410100",
-          |  "accreditationStatus": "Not Requested",
-          |  "goodsDescription": "Organic bananas",
-          |  "countryOfOrigin": "EC",
-          |  "category": 1,
-          |  "supplementaryUnit": 500,
-          |  "measurementUnit": "Square metre (m2)",
-          |  "comcodeEffectiveFromDate": "2024-11-18T23:20:19Z",
-          |  "comcodeEffectiveToDate": "2024-11-18T23:20:19Z",
-          |  "version": 1,
-          |  "active": true,
-          |  "toReview": false,
-          |  "reviewReason": "Commodity code change",
-          |  "declarable": "SPIMM",
-          |  "ukimsNumber": "XIUKIM47699357400020231115081800",
-          |  "nirmsNumber": "RMS-GB-123456",
-          |  "niphlNumber": "6 S12345",
-          |  "createdDateTime": "2024-11-18T23:20:19Z",
-          |  "updatedDateTime": "2024-11-18T23:20:19Z",
-          |  "assessments": [
-          |    {
-          |      "assessmentId": "abc123",
-          |      "primaryCategory": 1,
-          |      "condition": {
-          |        "type": "abc123",
-          |        "conditionId": "Y923",
-          |        "conditionDescription": "Products not considered as waste according to Regulation (EC) No 1013/2006 as retained in UK law",
-          |        "conditionTraderText": "Excluded product"
-          |      }
-          |    }
-          |  ]
-          |}
-          |""".stripMargin)
-      .as[CreateOrUpdateRecordResponse]
-
-  val updateRecordRequest: UpdateRecordRequest = Json
-    .parse("""
-        |{
-        |    "eori": "GB123456789001",
-        |    "actorId": "GB098765432112",
-        |    "recordId": "8ebb6b04-6ab0-4fe2-ad62-e6389a8a204f",
-        |    "traderRef": "BAN001001",
-        |    "comcode": "10410100",
-        |    "goodsDescription": "Organic bananas",
-        |    "countryOfOrigin": "EC",
-        |    "category": 1,
-        |    "assessments": [
-        |        {
-        |            "assessmentId": "abc123",
-        |            "primaryCategory": 1,
-        |            "condition": {
-        |                "type": "abc123",
-        |                "conditionId": "Y923",
-        |                "conditionDescription": "Products not considered as waste according to Regulation (EC) No 1013/2006 as retained in UK law",
-        |                "conditionTraderText": "Excluded product"
-        |            }
-        |        }
-        |    ],
-        |    "supplementaryUnit": 500,
-        |    "measurementUnit": "Square metre (m2)",
-        |    "comcodeEffectiveFromDate": "2024-11-18T23:20:19Z",
-        |    "comcodeEffectiveToDate": "2024-11-18T23:20:19Z"
-        |}
-        |""".stripMargin)
-    .as[UpdateRecordRequest]
-
-=======
-  "removeRecord" should {
-    "remove a record item" in {
-      when(eisConnector.removeRecord(any, any, any, any)(any))
-        .thenReturn(Future.successful(Right(OK)))
-
-      val result = routerService.removeRecord(eoriNumber, recordId, actorId)
-
-      whenReady(result.value) {
-        _.value shouldBe OK
-      }
-    }
-
-    "EIS return an error" in {
-      when(eisConnector.removeRecord(any, any, any, any)(any))
-        .thenReturn(Future.successful(Left(BadRequest("error"))))
-
-      val result = routerService.removeRecord(eoriNumber, recordId, actorId)
-
-      whenReady(result.value) {
-        _.left.value shouldBe BadRequest("error")
-      }
-    }
-
-    "error when an exception is thrown" in {
-      when(eisConnector.removeRecord(any, any, any, any)(any))
-        .thenReturn(Future.failed(new RuntimeException("error")))
-
-      val result = routerService.removeRecord(eoriNumber, recordId, actorId)
-
-      whenReady(result.value) {
-        _.left.value shouldBe InternalServerError(
-          Json.obj(
-            "correlationId" -> correlationId,
-            "code"          -> "UNEXPECTED_ERROR",
-            "message"       -> "error"
-          )
-        )
-      }
-    }
-  }
-
->>>>>>> f29edb07
 }