--- conflicted
+++ resolved
@@ -16,11 +16,7 @@
 
 package uk.gov.hmrc.tradergoodsprofilesrouter.connectors
 
-<<<<<<< HEAD
-=======
-import org.apache.pekko.http.scaladsl.model.HttpHeader.ParsingResult.Ok
 import org.mockito.ArgumentMatchersSugar.any
->>>>>>> 4d2cfdc0
 import org.mockito.MockitoSugar.when
 import org.scalatestplus.mockito.MockitoSugar
 import org.scalatestplus.play.PlaySpec
@@ -55,7 +51,6 @@
       )
       val url              = "http://localhost:10903/tgp/getrecord/v1/GB123456789011/12345"
 
-<<<<<<< HEAD
       when(
         mockHttpClientV2
           .get(url"$url")(hc)
@@ -64,12 +59,6 @@
       )
         .thenReturn(Future.successful(HttpResponse(200, "Ok")))
       val response = eisConnector.fetchRecord(eori, recordId).value.value.get
-=======
-      when(mockHttpClientV2.get(any)(any).setHeader(any).execute).thenReturn(Future.successful(HttpResponse(200, "Ok")))
-      val response = eisConnector.fetchRecord(eori, recordId).value.value.get
-
-      // TODO: Assert here...
->>>>>>> 4d2cfdc0
       assertResult(response.status)(OK)
       assertResult(response.body)("Ok")
     }
