/*
 * Copyright 2024 HM Revenue & Customs
 *
 * Licensed under the Apache License, Version 2.0 (the "License");
 * you may not use this file except in compliance with the License.
 * You may obtain a copy of the License at
 *
 *     http://www.apache.org/licenses/LICENSE-2.0
 *
 * Unless required by applicable law or agreed to in writing, software
 * distributed under the License is distributed on an "AS IS" BASIS,
 * WITHOUT WARRANTIES OR CONDITIONS OF ANY KIND, either express or implied.
 * See the License for the specific language governing permissions and
 * limitations under the License.
 */

package uk.gov.hmrc.tradergoodsprofilesrouter.connectors

import org.mockito.ArgumentMatchersSugar.any
import org.mockito.Mockito.never
import org.mockito.MockitoSugar.{reset, verify, when}
import play.api.libs.json.{JsValue, Json}
import play.api.mvc.Result
import play.api.mvc.Results.BadRequest
import play.api.test.Helpers.{await, defaultAwaitTimeout}
import uk.gov.hmrc.http.StringContextOps
import uk.gov.hmrc.tradergoodsprofilesrouter.models.request.eis.payloads.UpdateRecordPayload
import uk.gov.hmrc.tradergoodsprofilesrouter.models.response.CreateOrUpdateRecordEisResponse
import uk.gov.hmrc.tradergoodsprofilesrouter.support.{BaseConnectorSpec, CreateRecordDataSupport}

import java.time.Instant
import scala.concurrent.Future

class UpdateRecordConnectorSpec extends BaseConnectorSpec with CreateRecordDataSupport {

  private val timestamp             = Instant.parse("2024-05-12T12:15:15.456321Z")
  private val correlationId: String = "3e8dae97-b586-4cef-8511-68ac12da9028"
  private val expectedResponse      = createOrUpdateRecordEisResponse
  private val eisConnector          = new UpdateRecordConnector(appConfig, httpClientV2, dateTimeService)

  override def beforeEach(): Unit = {
    super.beforeEach()

    reset(appConfig, httpClientV2, dateTimeService, requestBuilder)

    setUpAppConfig()
    when(dateTimeService.timestamp).thenReturn(timestamp)
    when(httpClientV2.get(any)(any)).thenReturn(requestBuilder)
    when(httpClientV2.post(any)(any)).thenReturn(requestBuilder)
    when(httpClientV2.put(any)(any)).thenReturn(requestBuilder)
    when(httpClientV2.patch(any)(any)).thenReturn(requestBuilder)
    when(requestBuilder.withBody(any)(any, any, any)).thenReturn(requestBuilder)
<<<<<<< HEAD
    when(appConfig.isPatchMethodEnabled).thenReturn(true)
    when(appConfig.isPatchMethodEnabled).thenReturn(true)

=======
    when(appConfig.useEisPatchMethod).thenReturn(true)
>>>>>>> 9e1600cb
    when(requestBuilder.execute[Either[Result, CreateOrUpdateRecordEisResponse]](any, any))
      .thenReturn(Future.successful(Right(expectedResponse)))
  }

  "patch" should {
    "update a record successfully using the patch method" in {
      when(requestBuilder.setHeader(any, any, any, any, any, any)).thenReturn(requestBuilder)

      val request = updateRecordPayload.as[UpdateRecordPayload]
      val result  = await(eisConnector.patch(request, correlationId))

      result.value mustBe expectedResponse
      verify(httpClientV2).patch(url"http://localhost:1234/tgp/updaterecord/v1")
      verify(httpClientV2, never()).put(any)(any)
    }

    "return an error if EIS return an error" in {
      when(requestBuilder.setHeader(any, any, any, any, any, any)).thenReturn(requestBuilder)
      when(requestBuilder.execute[Either[Result, CreateOrUpdateRecordEisResponse]](any, any))
        .thenReturn(Future.successful(Left(BadRequest("error"))))

      val request = updateRecordPayload.as[UpdateRecordPayload]
      val result  = await(eisConnector.patch(request, correlationId))

      result.left.value mustBe BadRequest("error")
    }

    "send a request with the right url" in {
      when(requestBuilder.setHeader(any, any, any, any, any, any)).thenReturn(requestBuilder)

      await(eisConnector.patch(updateRecordPayload.as[UpdateRecordPayload], correlationId))

      val expectedUrl = s"http://localhost:1234/tgp/updaterecord/v1"
      verify(httpClientV2).patch(url"$expectedUrl")
      verify(httpClientV2, never()).put(any)(any)
      verify(requestBuilder).setHeader(
        expectedHeaderWithAcceptAndContentTypeHeader(correlationId, "dummyRecordUpdateBearerToken"): _*
      )
      verify(requestBuilder).withBody(updateRecordPayload)
      verifyExecuteForHttpReader(correlationId)
    }

    "call the PUT method when isPatchMethodEnabled is false" in {
<<<<<<< HEAD
      when(appConfig.isPatchMethodEnabled).thenReturn(false)
      when(requestBuilder.setHeader(any, any, any, any, any, any, any)).thenReturn(requestBuilder)
=======
      when(appConfig.useEisPatchMethod).thenReturn(false)
      when(requestBuilder.setHeader(any, any, any, any, any, any)).thenReturn(requestBuilder)
>>>>>>> 9e1600cb

      await(eisConnector.patch(updateRecordPayload.as[UpdateRecordPayload], correlationId))

      verify(httpClientV2).put(url"http://localhost:1234/tgp/updaterecord/v1")
      verify(httpClientV2, never()).patch(any)(any)
      verify(requestBuilder).setHeader(
        expectedHeaderWithAcceptAndContentTypeHeader(correlationId, "dummyRecordUpdateBearerToken"): _*
      )
    }

    "add the clientID when calling the PUT method" in {
      when(appConfig.useEisPatchMethod).thenReturn(false)
      when(appConfig.sendClientId).thenReturn(true)
      when(requestBuilder.setHeader(any, any, any, any, any, any, any)).thenReturn(requestBuilder)

      await(eisConnector.patch(updateRecordPayload.as[UpdateRecordPayload], correlationId))

      verify(requestBuilder).setHeader(
        expectedHeader(correlationId, "dummyRecordUpdateBearerToken"): _*
      )
    }
  }

  "put" should {

    "update a record successfully" in {
      when(requestBuilder.setHeader(any, any, any, any, any, any, any)).thenReturn(requestBuilder)

      val request = updateRecordPayload.as[UpdateRecordPayload]
      val result  = await(eisConnector.put(request, correlationId))

      result.value mustBe expectedResponse
    }

    "return an error if EIS return an error" in {
      when(requestBuilder.setHeader(any, any, any, any, any, any, any)).thenReturn(requestBuilder)
      when(requestBuilder.execute[Either[Result, CreateOrUpdateRecordEisResponse]](any, any))
        .thenReturn(Future.successful(Left(BadRequest("error"))))

      val request = updateRecordPayload.as[UpdateRecordPayload]
      val result  = await(eisConnector.put(request, correlationId))

      result.left.value mustBe BadRequest("error")
    }

    "send a request with the right url without clientID" in {
      when(requestBuilder.setHeader(any, any, any, any, any, any)).thenReturn(requestBuilder)
      when(appConfig.isClientIdHeaderDisabled).thenReturn(true)

      await(eisConnector.put(updateRecordPayload.as[UpdateRecordPayload], correlationId))

      val expectedUrl = s"http://localhost:1234/tgp/updaterecord/v1"
      verify(httpClientV2).put(url"$expectedUrl")
      verify(requestBuilder).setHeader(
        expectedHeaderWithAcceptAndContentTypeHeader(correlationId, "dummyRecordUpdateBearerToken"): _*
      )
      verifyExecuteForHttpReader(correlationId)

    }
<<<<<<< HEAD

    "include ClientID in the header if enabled" in {
      when(requestBuilder.setHeader(any, any, any, any, any, any, any)).thenReturn(requestBuilder)
      when(appConfig.isClientIdHeaderDisabled).thenReturn(false)

      await(eisConnector.put(updateRecordPayload.as[UpdateRecordPayload], correlationId))

      val expectedUrl = s"http://localhost:1234/tgp/updaterecord/v1"
      verify(httpClientV2).put(url"$expectedUrl")
      verify(requestBuilder).setHeader(
        expectedHeader(correlationId, "dummyRecordUpdateBearerToken"): _*
      )
    }
=======
>>>>>>> 9e1600cb
  }

  val updateRecordPayload: JsValue = Json
    .parse("""
             |{
             |    "eori": "GB123456789001",
             |    "actorId": "GB098765432112",
             |    "recordId": "8ebb6b04-6ab0-4fe2-ad62-e6389a8a204f",
             |    "traderRef": "BAN001001",
             |    "comcode": "10410100",
             |    "goodsDescription": "Organic bananas",
             |    "countryOfOrigin": "EC",
             |    "category": 1,
             |    "assessments": [
             |        {
             |            "assessmentId": "abc123",
             |            "primaryCategory": 1,
             |            "condition": {
             |                "type": "abc123",
             |                "conditionId": "Y923",
             |                "conditionDescription": "Products not considered as waste according to Regulation (EC) No 1013/2006 as retained in UK law",
             |                "conditionTraderText": "Excluded product"
             |            }
             |        }
             |    ],
             |    "supplementaryUnit": 500,
             |    "measurementUnit": "Square metre (m2)",
             |    "comcodeEffectiveFromDate": "2024-11-18T23:20:19Z",
             |    "comcodeEffectiveToDate": "2024-11-18T23:20:19Z"
             |}
             |""".stripMargin)
}<|MERGE_RESOLUTION|>--- conflicted
+++ resolved
@@ -50,13 +50,7 @@
     when(httpClientV2.put(any)(any)).thenReturn(requestBuilder)
     when(httpClientV2.patch(any)(any)).thenReturn(requestBuilder)
     when(requestBuilder.withBody(any)(any, any, any)).thenReturn(requestBuilder)
-<<<<<<< HEAD
-    when(appConfig.isPatchMethodEnabled).thenReturn(true)
-    when(appConfig.isPatchMethodEnabled).thenReturn(true)
-
-=======
     when(appConfig.useEisPatchMethod).thenReturn(true)
->>>>>>> 9e1600cb
     when(requestBuilder.execute[Either[Result, CreateOrUpdateRecordEisResponse]](any, any))
       .thenReturn(Future.successful(Right(expectedResponse)))
   }
@@ -100,13 +94,8 @@
     }
 
     "call the PUT method when isPatchMethodEnabled is false" in {
-<<<<<<< HEAD
-      when(appConfig.isPatchMethodEnabled).thenReturn(false)
-      when(requestBuilder.setHeader(any, any, any, any, any, any, any)).thenReturn(requestBuilder)
-=======
       when(appConfig.useEisPatchMethod).thenReturn(false)
       when(requestBuilder.setHeader(any, any, any, any, any, any)).thenReturn(requestBuilder)
->>>>>>> 9e1600cb
 
       await(eisConnector.patch(updateRecordPayload.as[UpdateRecordPayload], correlationId))
 
@@ -133,7 +122,7 @@
   "put" should {
 
     "update a record successfully" in {
-      when(requestBuilder.setHeader(any, any, any, any, any, any, any)).thenReturn(requestBuilder)
+      when(requestBuilder.setHeader(any, any, any, any, any, any)).thenReturn(requestBuilder)
 
       val request = updateRecordPayload.as[UpdateRecordPayload]
       val result  = await(eisConnector.put(request, correlationId))
@@ -142,7 +131,7 @@
     }
 
     "return an error if EIS return an error" in {
-      when(requestBuilder.setHeader(any, any, any, any, any, any, any)).thenReturn(requestBuilder)
+      when(requestBuilder.setHeader(any, any, any, any, any, any)).thenReturn(requestBuilder)
       when(requestBuilder.execute[Either[Result, CreateOrUpdateRecordEisResponse]](any, any))
         .thenReturn(Future.successful(Left(BadRequest("error"))))
 
@@ -166,7 +155,6 @@
       verifyExecuteForHttpReader(correlationId)
 
     }
-<<<<<<< HEAD
 
     "include ClientID in the header if enabled" in {
       when(requestBuilder.setHeader(any, any, any, any, any, any, any)).thenReturn(requestBuilder)
@@ -180,8 +168,6 @@
         expectedHeader(correlationId, "dummyRecordUpdateBearerToken"): _*
       )
     }
-=======
->>>>>>> 9e1600cb
   }
 
   val updateRecordPayload: JsValue = Json
