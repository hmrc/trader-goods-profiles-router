--- conflicted
+++ resolved
@@ -51,6 +51,8 @@
     when(httpClientV2.patch(any)(any)).thenReturn(requestBuilder)
     when(requestBuilder.withBody(any)(any, any, any)).thenReturn(requestBuilder)
     when(appConfig.isPatchMethodEnabled).thenReturn(true)
+    when(appConfig.isPatchMethodEnabled).thenReturn(true)
+
     when(requestBuilder.execute[Either[Result, CreateOrUpdateRecordEisResponse]](any, any))
       .thenReturn(Future.successful(Right(expectedResponse)))
   }
@@ -94,7 +96,7 @@
 
     "call the PUT method when isPatchMethodEnabled is false" in {
       when(appConfig.isPatchMethodEnabled).thenReturn(false)
-      when(requestBuilder.setHeader(any, any, any, any, any, any)).thenReturn(requestBuilder)
+      when(requestBuilder.setHeader(any, any, any, any, any, any, any)).thenReturn(requestBuilder)
 
       await(eisConnector.patch(updateRecordPayload.as[UpdateRecordPayload], correlationId))
 
@@ -106,7 +108,7 @@
   "put" should {
 
     "update a record successfully" in {
-      when(requestBuilder.setHeader(any, any, any, any, any, any)).thenReturn(requestBuilder)
+      when(requestBuilder.setHeader(any, any, any, any, any, any, any)).thenReturn(requestBuilder)
 
       val request = updateRecordPayload.as[UpdateRecordPayload]
       val result  = await(eisConnector.put(request, correlationId))
@@ -115,7 +117,7 @@
     }
 
     "return an error if EIS return an error" in {
-      when(requestBuilder.setHeader(any, any, any, any, any, any)).thenReturn(requestBuilder)
+      when(requestBuilder.setHeader(any, any, any, any, any, any, any)).thenReturn(requestBuilder)
       when(requestBuilder.execute[Either[Result, CreateOrUpdateRecordEisResponse]](any, any))
         .thenReturn(Future.successful(Left(BadRequest("error"))))
 
@@ -127,10 +129,7 @@
 
     "send a request with the right url without clientID" in {
       when(requestBuilder.setHeader(any, any, any, any, any, any)).thenReturn(requestBuilder)
-<<<<<<< HEAD
       when(appConfig.isClientIdHeaderDisabled).thenReturn(true)
-=======
->>>>>>> 9d2867e1
 
       await(eisConnector.put(updateRecordPayload.as[UpdateRecordPayload], correlationId))
 
@@ -144,12 +143,8 @@
     }
 
     "include ClientID in the header if enabled" in {
-      when(appConfig.isDrop1_1_enabled).thenReturn(true)
       when(requestBuilder.setHeader(any, any, any, any, any, any, any)).thenReturn(requestBuilder)
-<<<<<<< HEAD
       when(appConfig.isClientIdHeaderDisabled).thenReturn(false)
-=======
->>>>>>> 9d2867e1
 
       await(eisConnector.put(updateRecordPayload.as[UpdateRecordPayload], correlationId))
 
