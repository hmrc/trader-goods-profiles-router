/*
 * Copyright 2024 HM Revenue & Customs
 *
 * Licensed under the Apache License, Version 2.0 (the "License");
 * you may not use this file except in compliance with the License.
 * You may obtain a copy of the License at
 *
 *     http://www.apache.org/licenses/LICENSE-2.0
 *
 * Unless required by applicable law or agreed to in writing, software
 * distributed under the License is distributed on an "AS IS" BASIS,
 * WITHOUT WARRANTIES OR CONDITIONS OF ANY KIND, either express or implied.
 * See the License for the specific language governing permissions and
 * limitations under the License.
 */

package uk.gov.hmrc.tradergoodsprofilesrouter.connectors

import org.mockito.ArgumentCaptor
import org.mockito.ArgumentMatchers.{any, eq => meq}
import org.mockito.Mockito.{reset, verify, when}
import play.api.http.MimeTypes
import play.api.libs.json.{JsValue, Json}
<<<<<<< HEAD
import play.api.libs.ws.BodyWritable
import play.api.mvc.Result
import play.api.mvc.Results.BadRequest
=======
>>>>>>> 0d58a05f
import play.api.test.Helpers.{await, defaultAwaitTimeout}
import uk.gov.hmrc.http.{HeaderCarrier, StringContextOps}
import uk.gov.hmrc.tradergoodsprofilesrouter.support.BaseConnectorSpec

import java.net.URL
import java.time.Instant
import scala.concurrent.Future

class RemoveRecordConnectorSpec extends BaseConnectorSpec {

  private val eori                  = "GB123456789011"
  private val actorId               = "GB123456789011"
  private val recordId              = "8ebb6b04-6ab0-4fe2-ad62-e6389a8a204f"
  private val timestamp             = Instant.parse("2024-05-12T12:15:15.456321Z")
  private val correlationId: String = "3e8dae97-b586-4cef-8511-68ac12da9028"

  private val connector = new RemoveRecordConnector(appConfig, httpClientV2, dateTimeService, as, config)

  override def beforeEach(): Unit = {
    super.beforeEach()

    reset(appConfig, httpClientV2, dateTimeService, requestBuilder)

    setUpAppConfig()
    when(dateTimeService.timestamp).thenReturn(timestamp)
    when(httpClientV2.put(any)(any)).thenReturn(requestBuilder)
    when(requestBuilder.withBody(any)(any, any, any)).thenReturn(requestBuilder)
    when(requestBuilder.setHeader(any)).thenReturn(requestBuilder)
    when(appConfig.sendClientId).thenReturn(true)
    when(appConfig.sendAcceptHeader).thenReturn(true)
  }

  "remove a record successfully" in {
<<<<<<< HEAD
    when(requestBuilder.execute[Either[Result, Int]](any, any))
      .thenReturn(Future.successful(Right(200)))
=======
    when(requestBuilder.execute[Either[EisHttpErrorResponse, Int]](any, any))
      .thenReturn(Future.successful(Right(OK)))
>>>>>>> 0d58a05f

    val result = await(connector.removeRecord(eori, recordId, actorId, correlationId))

    result.value mustBe 200
  }

  "send a request with the right url for remove record when sendClientId feature flag is true" in {
    when(appConfig.sendClientId).thenReturn(true)

<<<<<<< HEAD
    when(requestBuilder.execute[Either[Result, Int]](any(), any()))
      .thenReturn(Future.successful(Right(200)))
=======
    when(requestBuilder.execute[Either[EisHttpErrorResponse, Int]](any, any))
      .thenReturn(Future.successful(Right(OK)))
>>>>>>> 0d58a05f

    val result = await(connector.removeRecord(eori, recordId, actorId, correlationId))

    val expectedUrl = new URL("http://localhost:1234/tgp/removerecord/v1")

    // ✅ Fix: Use `eq(expectedUrl)`
    verify(httpClientV2).put(url"$expectedUrl")
    verify(requestBuilder).setHeader(expectedHeader(correlationId, "dummyRecordRemoveBearerToken"): _*)

    val expectedJson = Json.obj("eori" -> eori, "recordId" -> recordId, "actorId" -> actorId)
    val jsonCaptor   = ArgumentCaptor.forClass(classOf[JsValue])

    verify(requestBuilder).withBody(jsonCaptor.capture())(any[BodyWritable[JsValue]], any(), any())
    jsonCaptor.getValue mustBe expectedJson

    verifyExecuteForStatusHttpReader(correlationId)
    result.value mustBe 200
  }

  "send a request with the right url for remove record when sendClientId feature flag is false" in {
    when(appConfig.sendClientId).thenReturn(false)
    val hc: HeaderCarrier = HeaderCarrier()

<<<<<<< HEAD
    when(requestBuilder.execute[Either[Result, Int]](any, any))
      .thenReturn(Future.successful(Right(200)))
    when(requestBuilder.withBody(any)(any, any, any)).thenReturn(requestBuilder)
=======
    when(requestBuilder.execute[Either[EisHttpErrorResponse, Int]](any, any))
      .thenReturn(Future.successful(Right(OK)))
    when(requestBuilder.setHeader(any, any, any, any, any, any)).thenReturn(requestBuilder)
>>>>>>> 0d58a05f

    val result =
      await(connector.removeRecord(eori, recordId, actorId, correlationId)(hc))

    val expectedUrl = s"http://localhost:1234/tgp/removerecord/v1"
    verify(httpClientV2).put(url"$expectedUrl")(hc)

    val headersCaptor: ArgumentCaptor[Seq[(String, String)]] = ArgumentCaptor.forClass(classOf[Seq[(String, String)]])
    verify(requestBuilder).setHeader(headersCaptor.capture(): _*)

    val capturedHeaders = headersCaptor.getValue
    println("Captured Headers: " + capturedHeaders)

    capturedHeaders    must contain allOf (
      "X-Correlation-ID" -> correlationId,
      "X-Forwarded-Host" -> "MDTP",
      "Authorization"    -> "Bearer dummyRecordRemoveBearerToken"
    )

    capturedHeaders    must not contain ("X-Client-ID" -> "TSS")

    val jsonCaptor: ArgumentCaptor[JsValue] = ArgumentCaptor.forClass(classOf[JsValue])
    verify(requestBuilder).withBody(jsonCaptor.capture())(any(), any(), any())

    val capturedJson = jsonCaptor.getValue
    println("Captured JSON: " + capturedJson)

    capturedJson mustBe Json.obj(
      "eori"     -> eori,
      "recordId" -> recordId,
      "actorId"  -> actorId
    )

    // Verify execute is called with the correct StatusHttpReader
    verifyExecuteForStatusHttpReader(correlationId)

    // Validate result
    result.value mustBe 200
  }

  "send a request with the right url for remove record when sendAcceptHeader feature flag is true" in {
    when(appConfig.sendAcceptHeader).thenReturn(true)

<<<<<<< HEAD
    // Stub setHeader by matching the entire Seq as varargs.
    when(requestBuilder.setHeader(any[Seq[(String, String)]]: _*))
      .thenReturn(requestBuilder)

    // Stub withBody and execute.
    when(requestBuilder.withBody(any[JsValue])(any, any, any))
      .thenReturn(requestBuilder)
    when(requestBuilder.execute[Either[Result, Int]](any, any))
      .thenReturn(Future.successful(Right(200)))
=======
    when(requestBuilder.execute[Either[EisHttpErrorResponse, Int]](any, any))
      .thenReturn(Future.successful(Right(OK)))
>>>>>>> 0d58a05f

    val result = await(connector.removeRecord(eori, recordId, actorId, correlationId))

    val expectedUrl = s"http://localhost:1234/tgp/removerecord/v1"
    verify(httpClientV2).put(url"$expectedUrl")

    // Capture the headers passed to setHeader.
    val headersCaptor: ArgumentCaptor[Seq[(String, String)]] =
      ArgumentCaptor.forClass(classOf[Seq[(String, String)]])
    verify(requestBuilder).setHeader(headersCaptor.capture(): _*)

    // The captured value is already a Scala Seq.
    val capturedHeaders: Seq[(String, String)] = headersCaptor.getValue

    println("Captured Headers: " + capturedHeaders)

    capturedHeaders    must contain allOf (
      "X-Correlation-ID" -> correlationId,
      "Authorization"    -> "Bearer dummyRecordRemoveBearerToken",
      "X-Forwarded-Host" -> "MDTP",
      "Accept"           -> "application/json"
    )

    // Use the alias meq for equality matcher to avoid Scala's eq conflict.
    import org.mockito.ArgumentMatchers.{any, eq => meq}
    verify(requestBuilder).withBody(
      meq(Json.obj("eori" -> eori, "recordId" -> recordId, "actorId" -> actorId))
    )(any, any, any)

    verifyExecuteForStatusHttpReader(correlationId)

    result.value mustBe 200
  }

  "send a request with the right url for remove record when sendAcceptHeader feature flag is false" in {
    when(appConfig.sendAcceptHeader).thenReturn(false)
    when(appConfig.sendClientId).thenReturn(true)

<<<<<<< HEAD
    when(requestBuilder.execute[Either[Result, Int]](any, any))
      .thenReturn(Future.successful(Right(200)))
    when(requestBuilder.setHeader(any)).thenReturn(requestBuilder)
=======
    when(requestBuilder.execute[Either[EisHttpErrorResponse, Int]](any, any))
      .thenReturn(Future.successful(Right(OK)))
    when(requestBuilder.setHeader(any, any, any, any, any, any)).thenReturn(requestBuilder)
>>>>>>> 0d58a05f

    val result =
      await(connector.removeRecord(eori, recordId, actorId, correlationId))

    val expectedUrl = s"http://localhost:1234/tgp/removerecord/v1"
    verify(httpClientV2).put(url"$expectedUrl")
    verify(requestBuilder).setHeader(
      expectedHeaderWithoutAcceptHeader(correlationId, "dummyRecordRemoveBearerToken"): _*
    )
    verify(requestBuilder).withBody(
      meq(Json.obj("eori" -> eori, "recordId" -> recordId, "actorId" -> actorId))
    )(any[play.api.libs.ws.BodyWritable[JsValue]], any, any)

    verifyExecuteForStatusHttpReader(correlationId)

    result.value mustBe 200
  }

  "return an error if EIS return an error" in {
    when(requestBuilder.execute[Either[EisHttpErrorResponse, Int]](any, any))
      .thenReturn(Future.successful(Left(badRequestEISError)))

    val result = await(connector.removeRecord(eori, recordId, actorId, correlationId))

    result.left.value mustBe badRequestEISError
  }

  private def expectedHeaderWithoutClientId(
    correlationId: String,
    accessToken: String,
    forwardedHost: String = "MDTP"
  ): Seq[(String, String)] = Seq(
    "X-Correlation-ID" -> correlationId,
    "X-Forwarded-Host" -> forwardedHost,
    "Date"             -> "Sun, 12 May 2024 12:15:15 GMT",
    "Authorization"    -> s"Bearer $accessToken",
    "Accept"           -> "application/json",
    "Content-Type"     -> MimeTypes.JSON
  )

  private def expectedHeaderWithoutAcceptHeader(
    correlationId: String,
    accessToken: String,
    forwardedHost: String = "MDTP"
  ): Seq[(String, String)] = Seq(
    "X-Correlation-ID" -> correlationId,
    "X-Forwarded-Host" -> forwardedHost,
    "Date"             -> "Sun, 12 May 2024 12:15:15 GMT",
    "Authorization"    -> s"Bearer $accessToken",
    "Content-Type"     -> MimeTypes.JSON,
    "X-Client-ID"      -> "TSS"
  )
}<|MERGE_RESOLUTION|>--- conflicted
+++ resolved
@@ -21,12 +21,9 @@
 import org.mockito.Mockito.{reset, verify, when}
 import play.api.http.MimeTypes
 import play.api.libs.json.{JsValue, Json}
-<<<<<<< HEAD
 import play.api.libs.ws.BodyWritable
 import play.api.mvc.Result
 import play.api.mvc.Results.BadRequest
-=======
->>>>>>> 0d58a05f
 import play.api.test.Helpers.{await, defaultAwaitTimeout}
 import uk.gov.hmrc.http.{HeaderCarrier, StringContextOps}
 import uk.gov.hmrc.tradergoodsprofilesrouter.support.BaseConnectorSpec
@@ -60,13 +57,8 @@
   }
 
   "remove a record successfully" in {
-<<<<<<< HEAD
-    when(requestBuilder.execute[Either[Result, Int]](any, any))
-      .thenReturn(Future.successful(Right(200)))
-=======
-    when(requestBuilder.execute[Either[EisHttpErrorResponse, Int]](any, any))
-      .thenReturn(Future.successful(Right(OK)))
->>>>>>> 0d58a05f
+    when(requestBuilder.execute[Either[EisHttpErrorResponse, Int]](any, any))
+      .thenReturn(Future.successful(Right(200)))
 
     val result = await(connector.removeRecord(eori, recordId, actorId, correlationId))
 
@@ -76,13 +68,8 @@
   "send a request with the right url for remove record when sendClientId feature flag is true" in {
     when(appConfig.sendClientId).thenReturn(true)
 
-<<<<<<< HEAD
-    when(requestBuilder.execute[Either[Result, Int]](any(), any()))
-      .thenReturn(Future.successful(Right(200)))
-=======
-    when(requestBuilder.execute[Either[EisHttpErrorResponse, Int]](any, any))
-      .thenReturn(Future.successful(Right(OK)))
->>>>>>> 0d58a05f
+    when(requestBuilder.execute[Either[EisHttpErrorResponse, Int]](any(), any()))
+      .thenReturn(Future.successful(Right(200)))
 
     val result = await(connector.removeRecord(eori, recordId, actorId, correlationId))
 
@@ -106,15 +93,9 @@
     when(appConfig.sendClientId).thenReturn(false)
     val hc: HeaderCarrier = HeaderCarrier()
 
-<<<<<<< HEAD
-    when(requestBuilder.execute[Either[Result, Int]](any, any))
+    when(requestBuilder.execute[Either[EisHttpErrorResponse, Int]](any, any))
       .thenReturn(Future.successful(Right(200)))
     when(requestBuilder.withBody(any)(any, any, any)).thenReturn(requestBuilder)
-=======
-    when(requestBuilder.execute[Either[EisHttpErrorResponse, Int]](any, any))
-      .thenReturn(Future.successful(Right(OK)))
-    when(requestBuilder.setHeader(any, any, any, any, any, any)).thenReturn(requestBuilder)
->>>>>>> 0d58a05f
 
     val result =
       await(connector.removeRecord(eori, recordId, actorId, correlationId)(hc))
@@ -158,7 +139,6 @@
   "send a request with the right url for remove record when sendAcceptHeader feature flag is true" in {
     when(appConfig.sendAcceptHeader).thenReturn(true)
 
-<<<<<<< HEAD
     // Stub setHeader by matching the entire Seq as varargs.
     when(requestBuilder.setHeader(any[Seq[(String, String)]]: _*))
       .thenReturn(requestBuilder)
@@ -166,12 +146,8 @@
     // Stub withBody and execute.
     when(requestBuilder.withBody(any[JsValue])(any, any, any))
       .thenReturn(requestBuilder)
-    when(requestBuilder.execute[Either[Result, Int]](any, any))
-      .thenReturn(Future.successful(Right(200)))
-=======
-    when(requestBuilder.execute[Either[EisHttpErrorResponse, Int]](any, any))
-      .thenReturn(Future.successful(Right(OK)))
->>>>>>> 0d58a05f
+    when(requestBuilder.execute[Either[EisHttpErrorResponse, Int]](any, any))
+      .thenReturn(Future.successful(Right(200)))
 
     val result = await(connector.removeRecord(eori, recordId, actorId, correlationId))
 
@@ -210,15 +186,9 @@
     when(appConfig.sendAcceptHeader).thenReturn(false)
     when(appConfig.sendClientId).thenReturn(true)
 
-<<<<<<< HEAD
-    when(requestBuilder.execute[Either[Result, Int]](any, any))
+    when(requestBuilder.execute[Either[EisHttpErrorResponse, Int]](any, any))
       .thenReturn(Future.successful(Right(200)))
     when(requestBuilder.setHeader(any)).thenReturn(requestBuilder)
-=======
-    when(requestBuilder.execute[Either[EisHttpErrorResponse, Int]](any, any))
-      .thenReturn(Future.successful(Right(OK)))
-    when(requestBuilder.setHeader(any, any, any, any, any, any)).thenReturn(requestBuilder)
->>>>>>> 0d58a05f
 
     val result =
       await(connector.removeRecord(eori, recordId, actorId, correlationId))
