--- conflicted
+++ resolved
@@ -26,20 +26,12 @@
 import play.api.test.Helpers.{await, defaultAwaitTimeout}
 import uk.gov.hmrc.http.StringContextOps
 import uk.gov.hmrc.tradergoodsprofilesrouter.connectors.EisHttpReader.StatusHttpReader
-<<<<<<< HEAD
-import uk.gov.hmrc.tradergoodsprofilesrouter.support.{BaseConnectorSpec, MetricsSupportSpec}
-=======
 import uk.gov.hmrc.tradergoodsprofilesrouter.support.{BaseConnectorSpec, BaseMetricsSpec}
->>>>>>> 091415ec
 
 import java.time.Instant
 import scala.concurrent.Future
 
-<<<<<<< HEAD
-class RemoveRecordConnectorSpec extends BaseConnectorSpec with MetricsSupportSpec {
-=======
 class RemoveRecordConnectorSpec extends BaseConnectorSpec with BaseMetricsSpec {
->>>>>>> 091415ec
 
   private val eori                  = "GB123456789011"
   private val actorId               = "GB123456789011"
