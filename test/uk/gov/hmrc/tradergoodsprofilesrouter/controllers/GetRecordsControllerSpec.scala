/*
 * Copyright 2024 HM Revenue & Customs
 *
 * Licensed under the Apache License, Version 2.0 (the "License");
 * you may not use this file except in compliance with the License.
 * You may obtain a copy of the License at
 *
 *     http://www.apache.org/licenses/LICENSE-2.0
 *
 * Unless required by applicable law or agreed to in writing, software
 * distributed under the License is distributed on an "AS IS" BASIS,
 * WITHOUT WARRANTIES OR CONDITIONS OF ANY KIND, either express or implied.
 * See the License for the specific language governing permissions and
 * limitations under the License.
 */

package uk.gov.hmrc.tradergoodsprofilesrouter.controllers

import org.mockito.ArgumentMatchersSugar.any
import org.mockito.MockitoSugar.when
import org.scalatest.BeforeAndAfterEach
import org.scalatestplus.mockito.MockitoSugar
import org.scalatestplus.play.PlaySpec
import play.api.http.Status.{BAD_REQUEST, INTERNAL_SERVER_ERROR, OK}
import play.api.libs.json.Json
import play.api.test.FakeRequest
import play.api.test.Helpers.{contentAsJson, defaultAwaitTimeout, status, stubControllerComponents}
import uk.gov.hmrc.tradergoodsprofilesrouter.config.AppConfig
import uk.gov.hmrc.tradergoodsprofilesrouter.connectors.EisHttpErrorResponse
import uk.gov.hmrc.tradergoodsprofilesrouter.models.response.errors.ErrorResponse
import uk.gov.hmrc.tradergoodsprofilesrouter.service.{GetRecordsService, UuidService}
import uk.gov.hmrc.tradergoodsprofilesrouter.support.FakeAuth.FakeSuccessAuthAction
import uk.gov.hmrc.tradergoodsprofilesrouter.support.GetRecordsDataSupport
import uk.gov.hmrc.tradergoodsprofilesrouter.utils.HeaderNames
import org.mockito.Mockito.{RETURNS_DEEP_STUBS, verify}

import java.util.UUID
import scala.concurrent.{ExecutionContext, Future}

class GetRecordsControllerSpec extends PlaySpec with MockitoSugar with GetRecordsDataSupport with BeforeAndAfterEach {

  implicit val ec: ExecutionContext = ExecutionContext.global

  private val getRecordsService = mock[GetRecordsService]
  private val uuidService       = mock[UuidService]
  private val eoriNumber        = "GB123456789001"
  private val correlationId     = "8ebb6b04-6ab0-4fe2-ad62-e6389a8a204f"
  private val recordId          = UUID.randomUUID().toString
  private val appConfig         = mock[AppConfig](RETURNS_DEEP_STUBS)

  private val sut =
    new GetRecordsController(
      new FakeSuccessAuthAction(),
      stubControllerComponents(),
      getRecordsService,
      appConfig,
      uuidService
    )

  def validHeaders: Seq[(String, String)] = Seq(
    HeaderNames.ClientId -> "clientId",
    HeaderNames.Accept   -> "application/vnd.hmrc.1.0+json"
  )

  override def beforeEach(): Unit = {
    super.beforeEach()

    when(uuidService.uuid).thenReturn(correlationId)
  }
  "getTGPRecord" should {

    "return a successful JSON response for a single record" in {

      when(getRecordsService.fetchRecord(any, any, any)(any))
        .thenReturn(Future.successful(Right(getResponseDataWithAdviceStatus())))

      when(appConfig.hawkConfig.getRecordsUrl).thenReturn("/url")

      val result = sut.getTGPRecord("GB123456789001", recordId)(
        FakeRequest().withHeaders(validHeaders: _*)
      )
      status(result) mustBe OK
      verify(appConfig.hawkConfig).getRecordsUrl
      withClue("should return json response") {
        contentAsJson(result) mustBe Json.toJson(getResponseDataWithAdviceStatus())
      }
    }

<<<<<<< HEAD
=======
    "return 400 Bad request when mandatory request header X-Client-ID" in {

      val result = sut.getTGPRecord("eori", recordId)(
        FakeRequest().withHeaders(validHeaders.filterNot { case (name, _) => name.equalsIgnoreCase("X-Client-ID") }: _*)
      )
      status(result) mustBe BAD_REQUEST
      contentAsJson(result) mustBe createMissingHeaderErrorResponse
    }

    "return 400 Bad request when mandatory request header Accept is missing" in {

      val result = sut.getTGPRecord("eori", recordId)(
        FakeRequest().withHeaders(validHeaders.filterNot { case (name, _) => name.equalsIgnoreCase("Accept") }: _*)
      )
      status(result) mustBe BAD_REQUEST
      contentAsJson(result) mustBe createMissingAcceptHeaderErrorResponse
    }

>>>>>>> 3a407272
    "return an error if cannot fetch a record" in {
      val errorResponseJson =
        EisHttpErrorResponse(INTERNAL_SERVER_ERROR, ErrorResponse(correlationId, "UNEXPECTED_ERROR", "error"))

      when(getRecordsService.fetchRecord(any, any, any)(any))
        .thenReturn(Future.successful(Left(errorResponseJson)))

      val result = sut.getTGPRecord("GB123456789001", recordId)(
        FakeRequest().withHeaders(validHeaders: _*)
      )
      status(result) mustBe INTERNAL_SERVER_ERROR
      withClue("should return json response") {
        contentAsJson(result) mustBe Json.obj(
          "correlationId" -> correlationId,
          "code"          -> "UNEXPECTED_ERROR",
          "message"       -> "error"
        )
      }
    }

    "do not validate the client Id if drop_1_1_enabled flag is false" in {
      when(appConfig.isDrop1_1_enabled).thenReturn(true)
      when(getRecordsService.fetchRecord(any, any, any)(any))
        .thenReturn(Future.successful(Right(getResponseDataWithAdviceStatus())))

      val result = sut.getTGPRecord("GB123456789001", recordId)(FakeRequest())
      status(result) mustBe OK

    }

    "validate the client Id if drop_1_1_enabled flag is true" in {
      when(appConfig.isDrop1_1_enabled).thenReturn(false)

      val result = sut.getTGPRecord("GB123456789001", recordId)(FakeRequest())
      status(result) mustBe BAD_REQUEST
      contentAsJson(result) mustBe createMissingHeaderErrorResponse
    }
  }

  "getTGPRecords" should {

    "return a successful JSON response for a multiple records with optional query parameters" in {

      when(getRecordsService.fetchRecords(any, any, any, any)(any))
        .thenReturn(Future.successful(Right(getMultipleRecordResponseData())))

      val result = sut.getTGPRecords(eoriNumber, Some("2021-12-17T09:30:47.456Z"), Some(1), Some(1))(
        FakeRequest().withHeaders(validHeaders: _*)
      )
      status(result) mustBe OK
      withClue("should return json response") {
        contentAsJson(result) mustBe Json.toJson(getMultipleRecordResponseData())
      }
    }

    "return a successful JSON response for a multiple records without optional query parameters" in {

      when(getRecordsService.fetchRecords(any, any, any, any)(any))
        .thenReturn(Future.successful(Right(getMultipleRecordResponseData(eoriNumber))))

      val result = sut.getTGPRecords(eoriNumber)(
        FakeRequest().withHeaders(validHeaders: _*)
      )
      status(result) mustBe OK
      withClue("should return json response") {
        contentAsJson(result) mustBe Json.toJson(getMultipleRecordResponseData(eoriNumber))
      }
    }

    "do not validate the client Id if drop_1_1_enabled flag is false" in {
      when(appConfig.isDrop1_1_enabled).thenReturn(true)

      val result = sut.getTGPRecords(eoriNumber)(FakeRequest())
      status(result) mustBe OK
    }

    "validate the client Id if drop_1_1_enabled flag is true" in {
      when(appConfig.isDrop1_1_enabled).thenReturn(false)

      val result = sut.getTGPRecords(eoriNumber)(FakeRequest())

      status(result) mustBe BAD_REQUEST
      contentAsJson(result) mustBe createMissingHeaderErrorResponse
    }

    "return an error" when {
      "if cannot fetch a records" in {
        val errorResponseJson =
          EisHttpErrorResponse(INTERNAL_SERVER_ERROR, ErrorResponse(correlationId, "UNEXPECTED_ERROR", "error"))

        when(getRecordsService.fetchRecords(any, any, any, any)(any))
          .thenReturn(Future.successful(Left(errorResponseJson)))

        val result = sut.getTGPRecords(eoriNumber)(
          FakeRequest().withHeaders(validHeaders: _*)
        )
        status(result) mustBe INTERNAL_SERVER_ERROR
        withClue("should return json response") {
          contentAsJson(result) mustBe Json.obj(
            "correlationId" -> correlationId,
            "code"          -> "UNEXPECTED_ERROR",
            "message"       -> "error"
          )
        }
      }

      "lastUpdateDate is not a date" in {
        when(getRecordsService.fetchRecords(any, any, any, any)(any))
          .thenReturn(Future.successful(Right(getMultipleRecordResponseData())))

        val result = sut.getTGPRecords(eoriNumber, Some("not-a-date"), Some(1), Some(1))(
          FakeRequest().withHeaders(validHeaders: _*)
        )
        status(result) mustBe BAD_REQUEST
        contentAsJson(result) mustBe Json.obj(
          "correlationId" -> s"$correlationId",
          "code"          -> "INVALID_QUERY_PARAMETER",
          "message"       -> "Query parameter lastUpdateDate is not a date format"
        )

      }
    }

  }

  private def createMissingHeaderErrorResponse =
    Json.obj(
      "correlationId" -> correlationId,
      "code"          -> "BAD_REQUEST",
      "message"       -> "Bad Request",
      "errors"        -> Json.arr(
        Json.obj(
          "code"        -> "INVALID_HEADER",
          "message"     -> "Missing mandatory header X-Client-ID",
          "errorNumber" -> 6000
        )
      )
    )

  private def createMissingAcceptHeaderErrorResponse =
    Json.obj(
      "correlationId" -> correlationId,
      "code"          -> "BAD_REQUEST",
      "message"       -> "Bad Request",
      "errors"        -> Json.arr(
        Json.obj(
          "code"        -> "INVALID_HEADER",
          "message"     -> "Accept was missing from Header or is in the wrong format",
          "errorNumber" -> 4
        )
      )
    )

}<|MERGE_RESOLUTION|>--- conflicted
+++ resolved
@@ -17,6 +17,7 @@
 package uk.gov.hmrc.tradergoodsprofilesrouter.controllers
 
 import org.mockito.ArgumentMatchersSugar.any
+import org.mockito.Mockito.{RETURNS_DEEP_STUBS, verify}
 import org.mockito.MockitoSugar.when
 import org.scalatest.BeforeAndAfterEach
 import org.scalatestplus.mockito.MockitoSugar
@@ -32,7 +33,6 @@
 import uk.gov.hmrc.tradergoodsprofilesrouter.support.FakeAuth.FakeSuccessAuthAction
 import uk.gov.hmrc.tradergoodsprofilesrouter.support.GetRecordsDataSupport
 import uk.gov.hmrc.tradergoodsprofilesrouter.utils.HeaderNames
-import org.mockito.Mockito.{RETURNS_DEEP_STUBS, verify}
 
 import java.util.UUID
 import scala.concurrent.{ExecutionContext, Future}
@@ -86,17 +86,6 @@
       }
     }
 
-<<<<<<< HEAD
-=======
-    "return 400 Bad request when mandatory request header X-Client-ID" in {
-
-      val result = sut.getTGPRecord("eori", recordId)(
-        FakeRequest().withHeaders(validHeaders.filterNot { case (name, _) => name.equalsIgnoreCase("X-Client-ID") }: _*)
-      )
-      status(result) mustBe BAD_REQUEST
-      contentAsJson(result) mustBe createMissingHeaderErrorResponse
-    }
-
     "return 400 Bad request when mandatory request header Accept is missing" in {
 
       val result = sut.getTGPRecord("eori", recordId)(
@@ -106,7 +95,6 @@
       contentAsJson(result) mustBe createMissingAcceptHeaderErrorResponse
     }
 
->>>>>>> 3a407272
     "return an error if cannot fetch a record" in {
       val errorResponseJson =
         EisHttpErrorResponse(INTERNAL_SERVER_ERROR, ErrorResponse(correlationId, "UNEXPECTED_ERROR", "error"))
@@ -127,22 +115,23 @@
       }
     }
 
-    "do not validate the client Id if drop_1_1_enabled flag is false" in {
+    "return OK without validating the X-Client-Id when drop_1_1_enabled flag is true" in {
       when(appConfig.isDrop1_1_enabled).thenReturn(true)
       when(getRecordsService.fetchRecord(any, any, any)(any))
         .thenReturn(Future.successful(Right(getResponseDataWithAdviceStatus())))
 
-      val result = sut.getTGPRecord("GB123456789001", recordId)(FakeRequest())
-      status(result) mustBe OK
-
-    }
-
-    "validate the client Id if drop_1_1_enabled flag is true" in {
+      val result = sut.getTGPRecord("GB123456789001", recordId)(FakeRequest().withHeaders(validHeaders.filterNot {
+        case (name, _) =>
+          name.equalsIgnoreCase("X-Client-ID")
+      }: _*))
+      status(result) mustBe OK
+    }
+
+    "return OK validating the the X-Client-Id when drop_1_1_enabled flag is false" in {
       when(appConfig.isDrop1_1_enabled).thenReturn(false)
 
-      val result = sut.getTGPRecord("GB123456789001", recordId)(FakeRequest())
-      status(result) mustBe BAD_REQUEST
-      contentAsJson(result) mustBe createMissingHeaderErrorResponse
+      val result = sut.getTGPRecord("GB123456789001", recordId)(FakeRequest().withHeaders(validHeaders: _*))
+      status(result) mustBe OK
     }
   }
 
@@ -176,20 +165,21 @@
       }
     }
 
-    "do not validate the client Id if drop_1_1_enabled flag is false" in {
+    "return OK validating the the X-Client-Id when drop_1_1_enabled flag is false" in {
+      when(appConfig.isDrop1_1_enabled).thenReturn(false)
+
+      val result = sut.getTGPRecords(eoriNumber)(FakeRequest().withHeaders(validHeaders: _*))
+      status(result) mustBe OK
+    }
+
+    "return OK without validating the X-Client-Id when drop_1_1_enabled flag is true" in {
       when(appConfig.isDrop1_1_enabled).thenReturn(true)
 
-      val result = sut.getTGPRecords(eoriNumber)(FakeRequest())
-      status(result) mustBe OK
-    }
-
-    "validate the client Id if drop_1_1_enabled flag is true" in {
-      when(appConfig.isDrop1_1_enabled).thenReturn(false)
-
-      val result = sut.getTGPRecords(eoriNumber)(FakeRequest())
-
-      status(result) mustBe BAD_REQUEST
-      contentAsJson(result) mustBe createMissingHeaderErrorResponse
+      val result = sut.getTGPRecords(eoriNumber)(FakeRequest().withHeaders(validHeaders.filterNot { case (name, _) =>
+        name.equalsIgnoreCase("X-Client-ID")
+      }: _*))
+
+      status(result) mustBe OK
     }
 
     "return an error" when {
