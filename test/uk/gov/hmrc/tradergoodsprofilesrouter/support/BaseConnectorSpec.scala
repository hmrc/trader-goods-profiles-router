--- conflicted
+++ resolved
@@ -101,22 +101,16 @@
       removeRecord = "/tgp/removerecord/v1",
       updateRecord = "/tgp/updaterecord/v1",
       maintainProfile = "/tgp/maintainprofile/v1",
-<<<<<<< HEAD
       createProfile = "/tgp/createprofile/v1",
-=======
       getProfile = "/tgp/getprofile/v1",
->>>>>>> 8b900dea
       forwardedHost = "MDTP",
       updateRecordToken = "dummyRecordUpdateBearerToken",
       recordGetToken = "dummyRecordGetBearerToken",
       recordCreateToken = "dummyRecordCreateBearerToken",
       recordRemoveToken = "dummyRecordRemoveBearerToken",
       maintainProfileToken = "dummyMaintainProfileBearerToken",
-<<<<<<< HEAD
       createProfileToken = "dummyCreateProfileBearerToken",
-=======
       getProfileToken = "dummyGetProfileBearerToken",
->>>>>>> 8b900dea
       getRecordsMaxSize = 500,
       getRecordsDefaultSize = 500
     )
